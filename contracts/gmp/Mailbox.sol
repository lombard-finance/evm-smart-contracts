--- conflicted
+++ resolved
@@ -172,15 +172,10 @@
         bytes32 recipient,
         bytes32 destinationCaller,
         bytes calldata body
-<<<<<<< HEAD
     ) external payable override nonReentrant returns (uint256, bytes32) {
-=======
-    ) external payable nonReentrant returns (uint256, bytes32) {
         if (recipient == bytes32(0)) {
             revert Mailbox_ZeroRecipient();
         }
-
->>>>>>> 83e88f53
         MessagePath.Details memory messagePath = MessagePath.Details(
             GMPUtils.addressToBytes32(address(this)),
             LChainId.get(),
