// SPDX-License-Identifier: MIT
pragma solidity 0.8.24;

library Actions {
    struct DepositBtcAction {
        uint256 toChain;
        address recipient;
        uint256 amount;
        bytes32 txid;
        uint32 vout;
    }

    struct DepositBridgeAction {
        uint256 fromChain;
        address fromContract;
        uint256 toChain;
        address toContract;
        address recipient;
        uint64 amount;
<<<<<<< HEAD
        bytes32 uniqueActionData;
        uint16 version;
=======
        uint256 nonce;
>>>>>>> c8e6022d
    }

    struct ValSetAction {
        uint256 epoch;
        address[] validators;
        uint256[] weights;
        uint256 weightThreshold;
        uint256 height;
    }

    struct FeeApprovalAction {
        uint256 fee;
        uint256 expiry;
        bytes32 payloadHash;
    }

    /// @dev Error thrown when invalid public key is provided
    error InvalidPublicKey(bytes pubKey);

    /// @dev Error thrown when signatures length is not equal to signers length
    error LengthMismatch();

    /// @dev Error thrown when threshold is invalid
    error InvalidThreshold();

    /// @dev Error thrown when validator set size is invalid
    error InvalidValidatorSetSize();

    /// @dev Error thrown when zero validator is provided
    error ZeroValidator();

    /// @dev Error thrown when wrong chain id is provided
    error WrongChainId();

    /// @dev Error thrown when wrong contract is provided
    error WrongContract();

    /// @dev Error thrown when zero address is provided
    error ZeroAddress();

    /// @dev Error thrown when zero amount is provided
    error ZeroAmount();

    /// @dev Error thrown when zero weight is provided
    error ZeroWeight();

    /// @dev Error thrown when fee approval is expired
    error UserSignatureExpired(uint256 expiry);

    /// @dev Error thrown when amount is below fee
    error NotEnoughAmountToUseApproval();

    /// @dev Error thrown when zero fee is used
    error ZeroFee();

    // bytes4(keccak256("feeApproval(uint256,uint256,bytes32)"))
    bytes4 internal constant FEE_APPROVAL_ACTION = 0xe56c2066;
    // keccak256("feeApproval(uint256 chainId,uint256 fee,uint256 expiry,bytes32 payloadHash)")
    bytes32 internal constant FEE_APPROVAL_EIP712_ACTION =
        0x8cd6a262be9887f020c805c45c4569ce7e59eedfec7c1465283dd56b5e61a643;
    // bytes4(keccak256("payload(bytes32,bytes32,uint64,bytes32,uint32)"))
    bytes4 internal constant DEPOSIT_BTC_ACTION = 0xf2e73f7c;
    // bytes4(keccak256("payload(bytes32,bytes32,bytes32,bytes32,bytes32,uint64,uint256,uint16)"))
    bytes4 internal constant DEPOSIT_BRIDGE_ACTION = 0x4d975b4d;
    // bytes4(keccak256("payload(uint256,bytes[],uint256[],uint256,uint256)"))
    bytes4 internal constant NEW_VALSET = 0x4aab1d6f;

    /// @dev Maximum number of validators allowed in the consortium.
    /// @notice This value is determined by the minimum of CometBFT consensus limitations and gas considerations:
    /// - CometBFT has a hard limit of 10,000 validators (https://docs.cometbft.com/v0.38/spec/core/state)
    /// - Gas-based calculation:
    ///   - Assumes 4281 gas per ECDSA signature verification
    ///   - Uses a conservative 30 million gas block limit
    ///   - Maximum possible signatures: 30,000,000 / 4,281 ≈ 7007
    ///   - Reverse calculated for BFT consensus (2/3 + 1):
    ///     7,007 = (10,509 * 2/3 + 1) rounded down
    /// - The lower value of 10,000 (CometBFT limit) and 10,509 (gas calculation) is chosen
    /// @dev This limit ensures compatibility with CometBFT while also considering gas limitations
    ///      for signature verification within a single block.
    uint256 private constant MAX_VALIDATOR_SET_SIZE = 102;

    /// @dev Minimum number of validators allowed in the system.
    /// @notice While set to 1 to allow for non-distributed scenarios, this configuration
    /// does not provide Byzantine fault tolerance. For a truly distributed and
    /// fault-tolerant system, a minimum of 4 validators would be recommended to tolerate
    /// at least one Byzantine fault.
    uint256 private constant MIN_VALIDATOR_SET_SIZE = 1;

    /**
     * @notice Returns decoded deposit btc msg
     * @dev Message should not contain the selector
     * @param payload Body of the mint payload
     */
    function depositBtc(
        bytes memory payload
    ) internal view returns (DepositBtcAction memory) {
        (
            uint256 toChain,
            address recipient,
            uint256 amount,
            bytes32 txid,
            uint32 vout
        ) = abi.decode(payload, (uint256, address, uint256, bytes32, uint32));

        if (toChain != block.chainid) {
            revert WrongChainId();
        }
        if (recipient == address(0)) {
            revert ZeroAddress();
        }
        if (amount == 0) {
            revert ZeroAmount();
        }

        return DepositBtcAction(toChain, recipient, amount, txid, vout);
    }

    /**
     * @notice Returns decoded bridge payload
     * @dev Payload should not contain the selector
     * @param payload Body of the burn payload
     */
    function depositBridge(
        bytes memory payload
    ) internal view returns (DepositBridgeAction memory) {
        (
            uint256 fromChain,
            address fromContract,
            uint256 toChain,
            address toContract,
            address recipient,
            uint64 amount,
<<<<<<< HEAD
            bytes32 uniqueActionData,
            uint16 version
        ) = abi.decode(
                payload,
                (
                    uint256,
                    address,
                    uint256,
                    address,
                    address,
                    uint64,
                    bytes32,
                    uint16
                )
=======
            uint256 nonce
        ) = abi.decode(
                payload,
                (uint256, address, uint256, address, address, uint64, uint256)
>>>>>>> c8e6022d
            );

        if (toChain != block.chainid) {
            revert WrongChainId();
        }
        if (recipient == address(0)) {
            revert ZeroAddress();
        }
        if (amount == 0) {
            revert ZeroAmount();
        }

        return
            DepositBridgeAction(
                fromChain,
                fromContract,
                toChain,
                toContract,
                recipient,
                amount,
<<<<<<< HEAD
                uniqueActionData,
                version
=======
                nonce
>>>>>>> c8e6022d
            );
    }

    /**
     * @notice Returns decoded validator set
     * @dev Payload should not contain the selector
     * @param payload Body of the set validators set payload
     */
    function validateValSet(
        bytes memory payload
    ) internal pure returns (ValSetAction memory) {
        (
            uint256 epoch,
            bytes[] memory pubKeys,
            uint256[] memory weights,
            uint256 weightThreshold,
            uint256 height
        ) = abi.decode(
                payload,
                (uint256, bytes[], uint256[], uint256, uint256)
            );

        if (
            pubKeys.length < MIN_VALIDATOR_SET_SIZE ||
            pubKeys.length > MAX_VALIDATOR_SET_SIZE
        ) revert InvalidValidatorSetSize();

        if (pubKeys.length != weights.length) revert LengthMismatch();

        if (weightThreshold == 0) revert InvalidThreshold();

        uint256 sum = 0;
        for (uint256 i; i < weights.length; ) {
            if (weights[i] == 0) {
                revert ZeroWeight();
            }
            sum += weights[i];
            unchecked {
                ++i;
            }
        }
        if (sum < weightThreshold) revert InvalidThreshold();

        address[] memory validators = pubKeysToAddress(pubKeys);

        return
            ValSetAction(epoch, validators, weights, weightThreshold, height);
    }

    function pubKeysToAddress(
        bytes[] memory _pubKeys
    ) internal pure returns (address[] memory) {
        address[] memory addresses = new address[](_pubKeys.length);
        for (uint256 i; i < _pubKeys.length; ) {
            // each pubkey represented as uncompressed

            if (_pubKeys[i].length == 65) {
                bytes memory data = _pubKeys[i];

                // Ensure that first byte of pubkey is 0x04
                if (_pubKeys[i][0] != 0x04)
                    revert InvalidPublicKey(_pubKeys[i]);

                // create a new array with length - 1 (excluding the first 0x04 byte)
                bytes memory result = new bytes(data.length - 1);

                // use inline assembly for memory manipulation
                assembly {
                    // calculate the start of the `result` and `data` in memory
                    let resultData := add(result, 0x20) // points to the first byte of the result
                    let dataStart := add(data, 0x21) // points to the second byte of data (skip 0x04)

                    // copy 64 bytes from input (excluding the first byte) to result
                    mstore(resultData, mload(dataStart)) // copy the first 32 bytes
                    mstore(add(resultData, 0x20), mload(add(dataStart, 0x20))) // copy the next 32 bytes
                }

                addresses[i] = address(uint160(uint256(keccak256(result))));
            } else {
                revert InvalidPublicKey(_pubKeys[i]);
            }

            unchecked {
                ++i;
            }
        }
        return addresses;
    }

    /**
     * @notice Returns decoded fee approval
     * @dev Payload should not contain the selector
     * @param payload Body of the fee approval payload
     */
    function feeApproval(
        bytes memory payload
    ) internal view returns (FeeApprovalAction memory) {
        (uint256 fee, uint256 expiry, bytes32 payloadHash) = abi.decode(
            payload,
            (uint256, uint256, bytes32)
        );

        if (block.timestamp > expiry) {
            revert UserSignatureExpired(expiry);
        }
        if (fee == 0) {
            revert ZeroFee();
        }

        return FeeApprovalAction(fee, expiry, payloadHash);
    }
}<|MERGE_RESOLUTION|>--- conflicted
+++ resolved
@@ -17,12 +17,8 @@
         address toContract;
         address recipient;
         uint64 amount;
-<<<<<<< HEAD
-        bytes32 uniqueActionData;
+        uint256 nonce;
         uint16 version;
-=======
-        uint256 nonce;
->>>>>>> c8e6022d
     }
 
     struct ValSetAction {
@@ -155,8 +151,7 @@
             address toContract,
             address recipient,
             uint64 amount,
-<<<<<<< HEAD
-            bytes32 uniqueActionData,
+            uint256 nonce,
             uint16 version
         ) = abi.decode(
                 payload,
@@ -167,15 +162,9 @@
                     address,
                     address,
                     uint64,
-                    bytes32,
+                    uint256,
                     uint16
                 )
-=======
-            uint256 nonce
-        ) = abi.decode(
-                payload,
-                (uint256, address, uint256, address, address, uint64, uint256)
->>>>>>> c8e6022d
             );
 
         if (toChain != block.chainid) {
@@ -196,12 +185,8 @@
                 toContract,
                 recipient,
                 amount,
-<<<<<<< HEAD
-                uniqueActionData,
+                nonce,
                 version
-=======
-                nonce
->>>>>>> c8e6022d
             );
     }
 
