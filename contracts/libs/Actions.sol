// SPDX-License-Identifier: MIT
pragma solidity 0.8.24;

library Actions {
    struct DepositBtcAction {
        uint256 toChain;
        address recipient;
        uint256 amount;
        bytes32 txid;
        uint32 vout;
    }

    struct DepositBridgeAction {
        uint256 fromChain;
        address fromContract;
        uint256 toChain;
        address toContract;
        address recipient;
        uint256 amount;
        bytes32 uniqueActionData;
    }

    struct ValSetAction {
        uint256 epoch;
        address[] validators;
        uint256[] weights;
        uint256 weightThreshold;
        uint256 height;
    }

    struct FeeApprovalAction {
        uint256 fee;
        uint256 expiry;
    }

    /// @dev Error thrown when invalid public key is provided
    error InvalidPublicKey(bytes pubKey);

    /// @dev Error thrown when signatures length is not equal to signers length
    error LengthMismatch();

    /// @dev Error thrown when threshold is invalid
    error InvalidThreshold();

    /// @dev Error thrown when validator set size is invalid
    error InvalidValidatorSetSize();

    /// @dev Error thrown when zero validator is provided
    error ZeroValidator();

    /// @dev Error thrown when wrong chain id is provided
    error WrongChainId();

    /// @dev Error thrown when wrong contract is provided
    error WrongContract();

    /// @dev Error thrown when zero address is provided
    error ZeroAddress();

    /// @dev Error thrown when zero amount is provided
    error ZeroAmount();

    /// @dev Error thrown when zero weight is provided
    error ZeroWeight();

    /// @dev Error thrown when fee approval is expired
    error UserSignatureExpired(uint256 expiry);

    /// @dev Error thrown when amount is below fee
    error NotEnoughAmountToUseApproval();

    /// @dev Error thrown when zero fee is used
    error ZeroFee();

    // bytes4(keccak256("feeApproval(uint256,uint256)"))
    bytes4 internal constant FEE_APPROVAL_ACTION = 0x8175ca94;
    // keccak256("feeApproval(uint256 chainId,uint256 fee,uint256 expiry)")
    bytes32 internal constant FEE_APPROVAL_EIP712_ACTION =
        0x40ac9f6aa27075e64c1ed1ea2e831b20b8c25efdeb6b79fd0cf683c9a9c50725;
    // bytes4(keccak256("payload(bytes32,bytes32,uint64,bytes32,uint32)"))
    bytes4 internal constant DEPOSIT_BTC_ACTION = 0xf2e73f7c;
    // bytes4(keccak256("payload(bytes32,bytes32,bytes32,bytes32,bytes32,uint64,uint256)"))
    bytes4 internal constant DEPOSIT_BRIDGE_ACTION = 0x5c70a505;
    // bytes4(keccak256("payload(uint256,bytes[],uint256[],uint256,uint256)"))
    bytes4 internal constant NEW_VALSET = 0x4aab1d6f;

    /// @dev Maximum number of validators allowed in the consortium.
    /// @notice This value is determined by the minimum of CometBFT consensus limitations and gas considerations:
    /// - CometBFT has a hard limit of 10,000 validators (https://docs.cometbft.com/v0.38/spec/core/state)
    /// - Gas-based calculation:
    ///   - Assumes 4281 gas per ECDSA signature verification
    ///   - Uses a conservative 30 million gas block limit
    ///   - Maximum possible signatures: 30,000,000 / 4,281 ≈ 7007
    ///   - Reverse calculated for BFT consensus (2/3 + 1):
    ///     7,007 = (10,509 * 2/3 + 1) rounded down
    /// - The lower value of 10,000 (CometBFT limit) and 10,509 (gas calculation) is chosen
    /// @dev This limit ensures compatibility with CometBFT while also considering gas limitations
    ///      for signature verification within a single block.
    uint256 private constant MAX_VALIDATOR_SET_SIZE = 102;

    /// @dev Minimum number of validators allowed in the system.
    /// @notice While set to 1 to allow for non-distributed scenarios, this configuration
    /// does not provide Byzantine fault tolerance. For a truly distributed and
    /// fault-tolerant system, a minimum of 4 validators would be recommended to tolerate
    /// at least one Byzantine fault.
    /// @dev TODO: Review if needed
    uint256 private constant MIN_VALIDATOR_SET_SIZE = 1;

    /**
     * @notice Returns decoded deposit btc msg
     * @dev Message should not contain the selector
     * @param payload Body of the mint payload
     */
    function depositBtc(
        bytes memory payload
    ) internal view returns (DepositBtcAction memory) {
        (
            uint256 toChain,
            address recipient,
            uint256 amount,
            bytes32 txid,
            uint32 vout
        ) = abi.decode(payload, (uint256, address, uint256, bytes32, uint32));

        if (toChain != block.chainid) {
            revert WrongChainId();
        }
        if (recipient == address(0)) {
            revert ZeroAddress();
        }
        if (amount == 0) {
            revert ZeroAmount();
        }

        return DepositBtcAction(toChain, recipient, amount, txid, vout);
    }

    /**
     * @notice Returns decoded bridge payload
     * @dev Payload should not contain the selector
     * @param payload Body of the burn payload
     */
    function depositBridge(
        bytes memory payload
    ) internal view returns (DepositBridgeAction memory) {
        (
            uint256 fromChain,
            address fromContract,
            uint256 toChain,
            address toContract,
            address recipient,
            uint256 amount,
            bytes32 uniqueActionData
        ) = abi.decode(
                payload,
                (uint256, address, uint256, address, address, uint256, bytes32)
            );

        if (toChain != block.chainid) {
            revert WrongChainId();
        }
        if (toContract != address(this)) {
            revert WrongContract();
        }
        if (recipient == address(0)) {
            revert ZeroAddress();
        }
        if (amount == 0) {
            revert ZeroAmount();
        }

        return
            DepositBridgeAction(
                fromChain,
                fromContract,
                toChain,
                toContract,
                recipient,
                amount,
                uniqueActionData
            );
    }

    /**
     * @notice Returns decoded validator set
     * @dev Payload should not contain the selector
     * @param payload Body of the set validators set payload
     */
    function validateValSet(
        bytes memory payload
    ) internal pure returns (ValSetAction memory) {
        (
            uint256 epoch,
            bytes[] memory pubKeys,
            uint256[] memory weights,
            uint256 weightThreshold,
            uint256 height
        ) = abi.decode(
                payload,
                (uint256, bytes[], uint256[], uint256, uint256)
            );

        if (
            pubKeys.length < MIN_VALIDATOR_SET_SIZE ||
            pubKeys.length > MAX_VALIDATOR_SET_SIZE
        ) revert InvalidValidatorSetSize();

        if (pubKeys.length != weights.length) revert LengthMismatch();

        if (weightThreshold == 0) revert InvalidThreshold();

        uint256 sum = 0;
        for (uint256 i; i < weights.length; ) {
            if (weights[i] == 0) {
                revert ZeroWeight();
            }
            sum += weights[i];
            unchecked {
                ++i;
            }
        }
        if (sum < weightThreshold) revert InvalidThreshold();

        address[] memory validators = pubKeysToAddress(pubKeys);

<<<<<<< HEAD
        return ValSetAction(epoch, validators, weights, weightThreshold, height);
=======
        address curValidator = validators[0];
        if (curValidator == address(0)) revert ZeroValidator();
        for (uint256 i = 1; i < validators.length; ) {
            if (curValidator <= validators[i]) {
                revert NotIncreasingValidatorSet();
            }
            curValidator = validators[i];
            unchecked {
                ++i;
            }
        }

        return
            ValSetAction(epoch, validators, weights, weightThreshold, height);
>>>>>>> fe4a2ee7
    }

    function pubKeysToAddress(
        bytes[] memory _pubKeys
    ) internal pure returns (address[] memory) {
        address[] memory addresses = new address[](_pubKeys.length);
<<<<<<< HEAD
        for(uint256 i; i < _pubKeys.length;) {
            // each pubkey represented as uncompressed

            if (_pubKeys[i].length == 65) {
                bytes memory data = _pubKeys[i];

                // create a new array with length - 1 (excluding the first 0x04 byte)
                bytes memory result = new bytes(data.length - 1);

                // use inline assembly for memory manipulation
                assembly {
                    // calculate the start of the `result` and `data` in memory
                    let resultData := add(result, 0x20)    // points to the first byte of the result
                    let dataStart := add(data, 0x21)       // points to the second byte of data (skip 0x04)

                    // copy 64 bytes from input (excluding the first byte) to result
                    mstore(resultData, mload(dataStart)) // copy the first 32 bytes
                    mstore(add(resultData, 0x20), mload(add(dataStart, 0x20))) // copy the next 32 bytes
                }

                addresses[i] = address(uint160(uint256(keccak256(result))));
            } else {
                revert InvalidPublicKey(_pubKeys[i]);
            }

            unchecked { ++i; }
=======
        for (uint256 i; i < _pubKeys.length; ) {
            if (_pubKeys[i].length != 64) {
                revert InvalidPublicKey(_pubKeys[i]);
            }
            addresses[i] = address(uint160(uint256(keccak256(_pubKeys[i]))));
            unchecked {
                ++i;
            }
>>>>>>> fe4a2ee7
        }
        return addresses;
    }

    /**
     * @notice Returns decoded fee approval
     * @dev Payload should not contain the selector
     * @param payload Body of the fee approval payload
     */
    function feeApproval(
        bytes memory payload
    ) internal view returns (FeeApprovalAction memory) {
        (uint256 fee, uint256 expiry) = abi.decode(payload, (uint256, uint256));

        if (block.timestamp > expiry) {
            revert UserSignatureExpired(expiry);
        }
        if (fee == 0) {
            revert ZeroFee();
        }

        return FeeApprovalAction(fee, expiry);
    }
}<|MERGE_RESOLUTION|>--- conflicted
+++ resolved
@@ -223,31 +223,11 @@
 
         address[] memory validators = pubKeysToAddress(pubKeys);
 
-<<<<<<< HEAD
         return ValSetAction(epoch, validators, weights, weightThreshold, height);
-=======
-        address curValidator = validators[0];
-        if (curValidator == address(0)) revert ZeroValidator();
-        for (uint256 i = 1; i < validators.length; ) {
-            if (curValidator <= validators[i]) {
-                revert NotIncreasingValidatorSet();
-            }
-            curValidator = validators[i];
-            unchecked {
-                ++i;
-            }
-        }
-
-        return
-            ValSetAction(epoch, validators, weights, weightThreshold, height);
->>>>>>> fe4a2ee7
-    }
-
-    function pubKeysToAddress(
-        bytes[] memory _pubKeys
-    ) internal pure returns (address[] memory) {
+    }
+
+    function pubKeysToAddress(bytes[] memory _pubKeys) internal pure returns (address[] memory) {
         address[] memory addresses = new address[](_pubKeys.length);
-<<<<<<< HEAD
         for(uint256 i; i < _pubKeys.length;) {
             // each pubkey represented as uncompressed
 
@@ -274,16 +254,6 @@
             }
 
             unchecked { ++i; }
-=======
-        for (uint256 i; i < _pubKeys.length; ) {
-            if (_pubKeys[i].length != 64) {
-                revert InvalidPublicKey(_pubKeys[i]);
-            }
-            addresses[i] = address(uint160(uint256(keccak256(_pubKeys[i]))));
-            unchecked {
-                ++i;
-            }
->>>>>>> fe4a2ee7
         }
         return addresses;
     }
