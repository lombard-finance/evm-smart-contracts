// SPDX-License-Identifier: MIT
pragma solidity 0.8.24;

library Actions {
    struct DepositBtcAction {
        uint256 toChain;
        address recipient;
        uint256 amount;
        bytes32 txid;
        uint32 vout;
    }

    struct DepositBridgeAction {
        uint256 fromChain;
        address fromContract;
        uint256 toChain;
        address toContract;
        address recipient;
        uint64 amount;
        uint256 nonce;
        uint16 version;
    }

    struct ValSetAction {
        uint256 epoch;
        address[] validators;
        uint256[] weights;
        uint256 weightThreshold;
        uint256 height;
    }

    struct FeeApprovalAction {
        uint256 fee;
        uint256 expiry;
        bytes32 payloadHash;
    }

    /// @dev Error thrown when invalid public key is provided
    error InvalidPublicKey(bytes pubKey);

    /// @dev Error thrown when signatures length is not equal to signers length
    error LengthMismatch();

    /// @dev Error thrown when threshold is invalid
    error InvalidThreshold();

    /// @dev Error thrown when validator set size is invalid
    error InvalidValidatorSetSize();

    /// @dev Error thrown when zero validator is provided
    error ZeroValidator();

    /// @dev Error thrown when wrong chain id is provided
    error WrongChainId();

    /// @dev Error thrown when wrong contract is provided
    error WrongContract();

    /// @dev Error thrown when zero address is provided
    error ZeroAddress();

    /// @dev Error thrown when zero amount is provided
    error ZeroAmount();

    /// @dev Error thrown when zero weight is provided
    error ZeroWeight();

    /// @dev Error thrown when fee approval is expired
    error UserSignatureExpired(uint256 expiry);

    /// @dev Error thrown when amount is below fee
    error NotEnoughAmountToUseApproval();

    /// @dev Error thrown when zero fee is used
    error ZeroFee();

<<<<<<< HEAD
    /// @dev Error thrown when payload length is too big
    error PayloadTooLarge();

    // bytes4(keccak256("feeApproval(uint256,uint256)"))
    bytes4 internal constant FEE_APPROVAL_ACTION = 0x8175ca94;
    // keccak256("feeApproval(uint256 chainId,uint256 fee,uint256 expiry)")
=======
    // bytes4(keccak256("feeApproval(uint256,uint256,bytes32)"))
    bytes4 internal constant FEE_APPROVAL_ACTION = 0xe56c2066;
    // keccak256("feeApproval(uint256 chainId,uint256 fee,uint256 expiry,bytes32 payloadHash)")
>>>>>>> 37f92515
    bytes32 internal constant FEE_APPROVAL_EIP712_ACTION =
        0x8cd6a262be9887f020c805c45c4569ce7e59eedfec7c1465283dd56b5e61a643;
    // bytes4(keccak256("payload(bytes32,bytes32,uint64,bytes32,uint32)"))
    bytes4 internal constant DEPOSIT_BTC_ACTION = 0xf2e73f7c;
    // bytes4(keccak256("payload(bytes32,bytes32,bytes32,bytes32,bytes32,uint64,uint256,uint16)"))
    bytes4 internal constant DEPOSIT_BRIDGE_ACTION = 0x4d975b4d;
    // bytes4(keccak256("payload(uint256,bytes[],uint256[],uint256,uint256)"))
    bytes4 internal constant NEW_VALSET = 0x4aab1d6f;

    /// @dev Maximum number of validators allowed in the consortium.
    /// @notice This value is determined by the minimum of CometBFT consensus limitations and gas considerations:
    /// - CometBFT has a hard limit of 10,000 validators (https://docs.cometbft.com/v0.38/spec/core/state)
    /// - Gas-based calculation:
    ///   - Assumes 4281 gas per ECDSA signature verification
    ///   - Uses a conservative 30 million gas block limit
    ///   - Maximum possible signatures: 30,000,000 / 4,281 ≈ 7007
    ///   - Reverse calculated for BFT consensus (2/3 + 1):
    ///     7,007 = (10,509 * 2/3 + 1) rounded down
    /// - The lower value of 10,000 (CometBFT limit) and 10,509 (gas calculation) is chosen
    /// @dev This limit ensures compatibility with CometBFT while also considering gas limitations
    ///      for signature verification within a single block.
    uint256 private constant MAX_VALIDATOR_SET_SIZE = 102;

    /// @dev Minimum number of validators allowed in the system.
    /// @notice While set to 1 to allow for non-distributed scenarios, this configuration
    /// does not provide Byzantine fault tolerance. For a truly distributed and
    /// fault-tolerant system, a minimum of 4 validators would be recommended to tolerate
    /// at least one Byzantine fault.
    uint256 private constant MIN_VALIDATOR_SET_SIZE = 1;

    /// @dev A constant representing the number of bytes for a slot of information in a payload.
    uint256 internal constant ABI_SLOT_SIZE = 32;

    /**
     * @notice Returns decoded deposit btc msg
     * @dev Message should not contain the selector
     * @param payload Body of the mint payload
     */
    function depositBtc(
        bytes memory payload
    ) internal view returns (DepositBtcAction memory) {
        if (payload.length != ABI_SLOT_SIZE * 5) revert PayloadTooLarge();

        (
            uint256 toChain,
            address recipient,
            uint256 amount,
            bytes32 txid,
            uint32 vout
        ) = abi.decode(payload, (uint256, address, uint256, bytes32, uint32));

        if (toChain != block.chainid) {
            revert WrongChainId();
        }
        if (recipient == address(0)) {
            revert ZeroAddress();
        }
        if (amount == 0) {
            revert ZeroAmount();
        }

        return DepositBtcAction(toChain, recipient, amount, txid, vout);
    }

    /**
     * @notice Returns decoded bridge payload
     * @dev Payload should not contain the selector
     * @param payload Body of the burn payload
     */
    function depositBridge(
        bytes memory payload
    ) internal view returns (DepositBridgeAction memory) {
        if (payload.length != ABI_SLOT_SIZE * 7) revert PayloadTooLarge();

        (
            uint256 fromChain,
            address fromContract,
            uint256 toChain,
            address toContract,
            address recipient,
            uint64 amount,
            uint256 nonce,
            uint16 version
        ) = abi.decode(
                payload,
                (
                    uint256,
                    address,
                    uint256,
                    address,
                    address,
                    uint64,
                    uint256,
                    uint16
                )
            );

        if (toChain != block.chainid) {
            revert WrongChainId();
        }
        if (recipient == address(0)) {
            revert ZeroAddress();
        }
        if (amount == 0) {
            revert ZeroAmount();
        }

        return
            DepositBridgeAction(
                fromChain,
                fromContract,
                toChain,
                toContract,
                recipient,
                amount,
                nonce,
                version
            );
    }

    /**
     * @notice Returns decoded validator set
     * @dev Payload should not contain the selector
     * @param payload Body of the set validators set payload
     */
    function validateValSet(
        bytes memory payload
    ) internal pure returns (ValSetAction memory) {
        (
            uint256 epoch,
            bytes[] memory pubKeys,
            uint256[] memory weights,
            uint256 weightThreshold,
            uint256 height
        ) = abi.decode(
                payload,
                (uint256, bytes[], uint256[], uint256, uint256)
            );

        if (
            pubKeys.length < MIN_VALIDATOR_SET_SIZE ||
            pubKeys.length > MAX_VALIDATOR_SET_SIZE
        ) revert InvalidValidatorSetSize();

        if (pubKeys.length != weights.length) revert LengthMismatch();

        if (weightThreshold == 0) revert InvalidThreshold();

        uint256 sum = 0;
        for (uint256 i; i < weights.length; ) {
            if (weights[i] == 0) {
                revert ZeroWeight();
            }
            sum += weights[i];
            unchecked {
                ++i;
            }
        }
        if (sum < weightThreshold) revert InvalidThreshold();

        address[] memory validators = pubKeysToAddress(pubKeys);

        return
            ValSetAction(epoch, validators, weights, weightThreshold, height);
    }

    function pubKeysToAddress(
        bytes[] memory _pubKeys
    ) internal pure returns (address[] memory) {
        address[] memory addresses = new address[](_pubKeys.length);
        for (uint256 i; i < _pubKeys.length; ) {
            // each pubkey represented as uncompressed

            if (_pubKeys[i].length == 65) {
                bytes memory data = _pubKeys[i];

                // Ensure that first byte of pubkey is 0x04
                if (_pubKeys[i][0] != 0x04)
                    revert InvalidPublicKey(_pubKeys[i]);

                // create a new array with length - 1 (excluding the first 0x04 byte)
                bytes memory result = new bytes(data.length - 1);

                // use inline assembly for memory manipulation
                assembly {
                    // calculate the start of the `result` and `data` in memory
                    let resultData := add(result, 0x20) // points to the first byte of the result
                    let dataStart := add(data, 0x21) // points to the second byte of data (skip 0x04)

                    // copy 64 bytes from input (excluding the first byte) to result
                    mstore(resultData, mload(dataStart)) // copy the first 32 bytes
                    mstore(add(resultData, 0x20), mload(add(dataStart, 0x20))) // copy the next 32 bytes
                }

                addresses[i] = address(uint160(uint256(keccak256(result))));
            } else {
                revert InvalidPublicKey(_pubKeys[i]);
            }

            unchecked {
                ++i;
            }
        }
        return addresses;
    }

    /**
     * @notice Returns decoded fee approval
     * @dev Payload should not contain the selector
     * @param payload Body of the fee approval payload
     */
    function feeApproval(
        bytes memory payload
    ) internal view returns (FeeApprovalAction memory) {
<<<<<<< HEAD
        if (payload.length != ABI_SLOT_SIZE * 2) revert PayloadTooLarge();

        (uint256 fee, uint256 expiry) = abi.decode(payload, (uint256, uint256));
=======
        (uint256 fee, uint256 expiry, bytes32 payloadHash) = abi.decode(
            payload,
            (uint256, uint256, bytes32)
        );
>>>>>>> 37f92515

        if (block.timestamp > expiry) {
            revert UserSignatureExpired(expiry);
        }
        if (fee == 0) {
            revert ZeroFee();
        }

        return FeeApprovalAction(fee, expiry, payloadHash);
    }
}<|MERGE_RESOLUTION|>--- conflicted
+++ resolved
@@ -74,18 +74,12 @@
     /// @dev Error thrown when zero fee is used
     error ZeroFee();
 
-<<<<<<< HEAD
     /// @dev Error thrown when payload length is too big
     error PayloadTooLarge();
 
-    // bytes4(keccak256("feeApproval(uint256,uint256)"))
-    bytes4 internal constant FEE_APPROVAL_ACTION = 0x8175ca94;
-    // keccak256("feeApproval(uint256 chainId,uint256 fee,uint256 expiry)")
-=======
     // bytes4(keccak256("feeApproval(uint256,uint256,bytes32)"))
     bytes4 internal constant FEE_APPROVAL_ACTION = 0xe56c2066;
     // keccak256("feeApproval(uint256 chainId,uint256 fee,uint256 expiry,bytes32 payloadHash)")
->>>>>>> 37f92515
     bytes32 internal constant FEE_APPROVAL_EIP712_ACTION =
         0x8cd6a262be9887f020c805c45c4569ce7e59eedfec7c1465283dd56b5e61a643;
     // bytes4(keccak256("payload(bytes32,bytes32,uint64,bytes32,uint32)"))
@@ -300,16 +294,12 @@
     function feeApproval(
         bytes memory payload
     ) internal view returns (FeeApprovalAction memory) {
-<<<<<<< HEAD
-        if (payload.length != ABI_SLOT_SIZE * 2) revert PayloadTooLarge();
-
-        (uint256 fee, uint256 expiry) = abi.decode(payload, (uint256, uint256));
-=======
+        if (payload.length != ABI_SLOT_SIZE * 3) revert PayloadTooLarge();
+
         (uint256 fee, uint256 expiry, bytes32 payloadHash) = abi.decode(
             payload,
             (uint256, uint256, bytes32)
         );
->>>>>>> 37f92515
 
         if (block.timestamp > expiry) {
             revert UserSignatureExpired(expiry);
