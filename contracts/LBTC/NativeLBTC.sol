--- conflicted
+++ resolved
@@ -279,21 +279,12 @@
     }
 
     /**
-<<<<<<< HEAD
-     * @notice Mint NativeLBTC by proving a stake action happened
+     * @notice Mint NativeLBTC by proving DepositV1 payload
      * @param rawPayload The message with the stake data
      * @param proof Signature of the consortium approving the mint
      */
-    function mint(
+    function mintV1(
         bytes calldata rawPayload,
-=======
-     * @notice Mint NativeLBTC by proving DepositV1 payload
-     * @param payload The message with the stake data
-     * @param proof Signature of the consortium approving the mint
-     */
-    function mintV1(
-        bytes calldata payload,
->>>>>>> e376b23e
         bytes calldata proof
     ) public nonReentrant {
         Assert.selector(rawPayload, Actions.DEPOSIT_BTC_ACTION_V0);
@@ -507,23 +498,7 @@
         }
     }
 
-<<<<<<< HEAD
-    function _mintWithFee(
-=======
-    /**
-     * Change the address of the Bascule drawbridge contract.
-     * @param newVal The new address.
-     *
-     * Emits a {BasculeChanged} event.
-     */
-    function _changeBascule(address newVal) internal {
-        NativeLBTCStorage storage $ = _getNativeLBTCStorage();
-        emit BasculeChanged(address($.bascule), newVal);
-        $.bascule = IBascule(newVal);
-    }
-
     function _mintV1WithFee(
->>>>>>> e376b23e
         bytes calldata mintPayload,
         bytes calldata proof,
         bytes calldata feePayload,
