// SPDX-License-Identifier: MIT
pragma solidity 0.8.24;

import {ERC20Upgradeable, IERC20} from "@openzeppelin/contracts-upgradeable/token/ERC20/ERC20Upgradeable.sol";
import {ERC20PausableUpgradeable} from "@openzeppelin/contracts-upgradeable/token/ERC20/extensions/ERC20PausableUpgradeable.sol";
import {ERC20PermitUpgradeable} from "@openzeppelin/contracts-upgradeable/token/ERC20/extensions/ERC20PermitUpgradeable.sol";
import {Ownable2StepUpgradeable} from "@openzeppelin/contracts-upgradeable/access/Ownable2StepUpgradeable.sol";
import {ReentrancyGuardUpgradeable} from "@openzeppelin/contracts-upgradeable/utils/ReentrancyGuardUpgradeable.sol";
import {Math} from "@openzeppelin/contracts/utils/math/Math.sol";
import {BitcoinUtils, OutputType} from "../libs/BitcoinUtils.sol";
import {IBascule} from "../bascule/interfaces/IBascule.sol";
import {ILBTC} from "./ILBTC.sol";
import {FeeUtils} from "../libs/FeeUtils.sol";
import {Consortium} from "../consortium/Consortium.sol";
import {Actions} from "../libs/Actions.sol";
import {EIP1271SignatureUtils} from "../libs/EIP1271SignatureUtils.sol";
/**
 * @title ERC20 representation of Lombard Staked Bitcoin
 * @author Lombard.Finance
 * @notice The contracts is a part of Lombard.Finace protocol
 */
contract LBTC is
    ILBTC,
    ERC20PausableUpgradeable,
    Ownable2StepUpgradeable,
    ReentrancyGuardUpgradeable,
    ERC20PermitUpgradeable
{
    /// @custom:storage-location erc7201:lombardfinance.storage.LBTC
    struct LBTCStorage {
        /// @dev is keccak256(payload[4:]) used
        /// @custom:oz-renamed-from usedProofs
        mapping(bytes32 => bool) legacyUsedPayloads;
        string name;
        string symbol;
        bool isWithdrawalsEnabled;
        address consortium;
        bool isWBTCEnabled;
        IERC20 wbtc;
        address treasury;
        /// @custom:oz-renamed-from destinations
        mapping(uint256 => address) __removed_destinations;
        /// @custom:oz-renamed-from depositCommission
        mapping(uint256 => uint16) __removed_depositCommission;
        /// @custom:oz-renamed-from usedBridgeProofs
        mapping(bytes32 => bool) __removed_usedBridgeProofs;
        /// @custom:oz-renamed-from globalNonce
        uint256 __removed_globalNonce;
        mapping(bytes32 => bytes32) __removed__destinations;
        mapping(bytes32 => uint16) __removed__depositRelativeCommission;
        mapping(bytes32 => uint64) __removed__depositAbsoluteCommission;
        uint64 burnCommission; // absolute commission to charge on burn (unstake)
        uint256 dustFeeRate;
        /// Bascule drawbridge used to confirm deposits before allowing withdrawals
        IBascule bascule;
        address pauser;
        mapping(address => bool) minters;
        mapping(address => bool) claimers;
        /// Maximum fee to apply on mints
        uint256 maximumFee;
        // @dev is sha256(payload) used
        mapping(bytes32 => bool) usedPayloads;
        address operator;
    }

    // keccak256(abi.encode(uint256(keccak256("lombardfinance.storage.LBTC")) - 1)) & ~bytes32(uint256(0xff))
    bytes32 private constant LBTC_STORAGE_LOCATION =
        0xa9a2395ec4edf6682d754acb293b04902817fdb5829dd13adb0367ab3a26c700;

    /// @dev https://docs.openzeppelin.com/upgrades-plugins/1.x/writing-upgradeable#initializing_the_implementation_contract
    /// @custom:oz-upgrades-unsafe-allow constructor
    constructor() {
        _disableInitializers();
    }

    /// INTIALIZERS ///

    function initialize(
        address consortium_,
        uint64 burnCommission_,
        address owner_
    ) external initializer {
        __ERC20_init("", "");
        __ERC20Pausable_init();

        __Ownable_init(owner_);
        __Ownable2Step_init();

        __ReentrancyGuard_init();

        __LBTC_init(
            "Lombard Staked Bitcoin",
            "LBTC",
            consortium_,
            burnCommission_
        );

        LBTCStorage storage $ = _getLBTCStorage();
        $.dustFeeRate = 3000; // Default value - 3 satoshis per byte
        emit DustFeeRateChanged(0, $.dustFeeRate);
    }

    function reinitialize() external reinitializer(2) {
        __ERC20Permit_init("Lombard Staked Bitcoin");
    }

    /// MODIFIER ///
    /**
     * PAUSE
     */
    modifier onlyPauser() {
        _checkPauser();
        _;
    }

<<<<<<< HEAD
    modifier onlyMinter() {
        if (!_getLBTCStorage().minters[_msgSender()]) {
            revert UnauthorizedAccount(_msgSender());
        }
        _;
    }

    modifier onlyClaimer() {
        if (!_getLBTCStorage().claimers[_msgSender()]) {
=======
    modifier onlyOperator() {
        if (_getLBTCStorage().operator != _msgSender()) {
>>>>>>> b568affd
            revert UnauthorizedAccount(_msgSender());
        }
        _;
    }

    /// ONLY OWNER FUNCTIONS ///

    function toggleWithdrawals() external onlyOwner {
        LBTCStorage storage $ = _getLBTCStorage();
        $.isWithdrawalsEnabled = !$.isWithdrawalsEnabled;
        emit WithdrawalsEnabled($.isWithdrawalsEnabled);
    }

    function changeNameAndSymbol(
        string calldata name_,
        string calldata symbol_
    ) external onlyOwner {
        _changeNameAndSymbol(name_, symbol_);
    }

    function changeConsortium(address newVal) external onlyOwner {
        _changeConsortium(newVal);
    }

    /**
     * @notice Set the contract current fee for mint
     * @param fee New fee value
     * @dev zero allowed to disable fee
     */
    function setMintFee(uint256 fee) external onlyOperator {
        LBTCStorage storage $ = _getLBTCStorage();
        uint256 oldFee = $.maximumFee;
        $.maximumFee = fee;
        emit FeeChanged(oldFee, fee);
    }

    function changeTreasuryAddress(address newValue) external onlyOwner {
        if (newValue == address(0)) {
            revert ZeroAddress();
        }
        LBTCStorage storage $ = _getLBTCStorage();
        address prevValue = $.treasury;
        $.treasury = newValue;
        emit TreasuryAddressChanged(prevValue, newValue);
    }

    function changeBurnCommission(uint64 newValue) external onlyOwner {
        _changeBurnCommission(newValue);
    }

    function pause() external onlyPauser {
        _pause();
    }

    function unpause() external onlyPauser {
        _unpause();
    }

    function addMinter(address newMinter) external onlyOwner {
        _updateMinter(newMinter, true);
    }

    function removeMinter(address oldMinter) external onlyOwner {
        _updateMinter(oldMinter, false);
    }

    function addClaimer(address newClaimer) external onlyOwner {
        _updateClaimer(newClaimer, true);
    }

    function removeClaimer(address oldClaimer) external onlyOwner {
        _updateClaimer(oldClaimer, false);
    }

    /// @notice Change the dust fee rate used for dust limit calculations
    /// @dev Only the contract owner can call this function. The new rate must be positive.
    /// @param newRate The new dust fee rate (in satoshis per 1000 bytes)
    function changeDustFeeRate(uint256 newRate) external onlyOwner {
        if (newRate == 0) revert InvalidDustFeeRate();
        LBTCStorage storage $ = _getLBTCStorage();
        uint256 oldRate = $.dustFeeRate;
        $.dustFeeRate = newRate;
        emit DustFeeRateChanged(oldRate, newRate);
    }

    /**
     * Change the address of the Bascule drawbridge contract.
     * Setting the address to 0 disables the Bascule check.
     * @param newVal The new address.
     *
     * Emits a {BasculeChanged} event.
     */
    function changeBascule(address newVal) external onlyOwner {
        _changeBascule(newVal);
    }

    function transferPauserRole(address newPauser) external onlyOwner {
        if (newPauser == address(0)) {
            revert ZeroAddress();
        }
        _transferPauserRole(newPauser);
    }

    function transferOperatorRole(address newOperator) external onlyOwner {
        if (newOperator == address(0)) {
            revert ZeroAddress();
        }
        _transferOperatorRole(newOperator);
    }

    /// GETTERS ///

    /**
     * @notice Returns the current maximum mint fee
     */
    function getMintFee() external view returns (uint256) {
        return _getLBTCStorage().maximumFee;
    }

    /// @notice Calculate the amount that will be unstaked and check if it's above the dust limit
    /// @dev This function can be used by front-ends to verify burn amounts before submitting a transaction
    /// @param scriptPubkey The Bitcoin script public key as a byte array
    /// @param amount The amount of LBTC to be burned
    /// @return amountAfterFee The amount that will be unstaked (after deducting the burn commission)
    /// @return isAboveDust Whether the amountAfterFee is above the dust limit
    function calcUnstakeRequestAmount(
        bytes calldata scriptPubkey,
        uint256 amount
    ) public view returns (uint256 amountAfterFee, bool isAboveDust) {
        OutputType outType = BitcoinUtils.getOutputType(scriptPubkey);
        if (outType == OutputType.UNSUPPORTED) {
            revert ScriptPubkeyUnsupported();
        }

        LBTCStorage storage $ = _getLBTCStorage();

        uint64 fee = $.burnCommission;
        if (amount <= fee) {
            return (0, false);
        }

        amountAfterFee = amount - fee;
        uint256 dustLimit = BitcoinUtils.getDustLimitForOutput(
            outType,
            scriptPubkey,
            $.dustFeeRate
        );

        isAboveDust = amountAfterFee >= dustLimit;

        return (amountAfterFee, isAboveDust);
    }

    function consortium() external view virtual returns (address) {
        return _getLBTCStorage().consortium;
    }

    /**
     * @dev Returns the number of decimals used to get its user representation.
     *
     * Because LBTC repsents BTC we use the same decimals.
     *
     */
    function decimals() public view virtual override returns (uint8) {
        return 8;
    }

    /**
     * @dev Returns the name of the token.
     */
    function name() public view virtual override returns (string memory) {
        return _getLBTCStorage().name;
    }

    /**
     * @dev Returns the symbol of the token, usually a shorter version of the
     * name.
     */
    function symbol() public view virtual override returns (string memory) {
        return _getLBTCStorage().symbol;
    }

    function getTreasury() public view returns (address) {
        return _getLBTCStorage().treasury;
    }

    function getBurnCommission() public view returns (uint64) {
        return _getLBTCStorage().burnCommission;
    }

    /// @notice Get the current dust fee rate
    /// @return The current dust fee rate (in satoshis per 1000 bytes)
    function getDustFeeRate() public view returns (uint256) {
        return _getLBTCStorage().dustFeeRate;
    }

    /**
     * Get Bascule contract.
     */
    function Bascule() external view returns (IBascule) {
        return _getLBTCStorage().bascule;
    }

    function pauser() public view returns (address) {
        return _getLBTCStorage().pauser;
    }

    function operator() external view returns (address) {
        return _getLBTCStorage().operator;
    }

    function isMinter(address minter) external view returns (bool) {
        return _getLBTCStorage().minters[minter];
    }

    function isClaimer(address claimer) external view returns (bool) {
        return _getLBTCStorage().claimers[claimer];
    }

    /// USER ACTIONS ///

    /**
     * @notice Mint LBTC to the specified address
     * @param to The address to mint to
     * @param amount The amount of LBTC to mint
     * @dev Only callable by whitelisted minters
     */
    function mint(address to, uint256 amount) external override onlyMinter {
        _mint(to, amount);
    }

    /**
     * @notice Mint LBTC in batches
     * @param to The addresses to mint to
     * @param amount The amounts of LBTC to mint
     * @dev Only callable by whitelisted minters
     */
    function batchMint(
        address[] calldata to,
        uint256[] calldata amount
    ) external onlyMinter {
        if (to.length != amount.length) {
            revert InvalidInputLength();
        }

        for (uint256 i; i < to.length; ++i) {
            _mint(to[i], amount[i]);
        }
    }

    /**
     * @notice Mint LBTC by proving a stake action happened
     * @param payload The message with the stake data
     * @param proof Signature of the consortium approving the mint
     */
    function mint(
        bytes calldata payload,
        bytes calldata proof
    ) public nonReentrant {
        // payload validation
        if (bytes4(payload) != Actions.DEPOSIT_BTC_ACTION) {
            revert UnexpectedAction(bytes4(payload));
        }
        Actions.DepositBtcAction memory action = Actions.depositBtc(
            payload[4:]
        );

        _validateAndMint(
            action.recipient,
            action.amount,
            action.amount,
            payload,
            proof
        );
    }

    /**
     * @notice Mint LBTC in batches by proving stake actions happened
     * @param payload The messages with the stake data
     * @param proof Signatures of the consortium approving the mints
     */
    function batchMint(
        bytes[] calldata payload,
        bytes[] calldata proof
    ) external {
        if (payload.length != proof.length) {
            revert InvalidInputLength();
        }

        for (uint256 i; i < payload.length; ++i) {
            mint(payload[i], proof[i]);
        }
    }

    /**
     * @notice Mint LBTC applying a commission to the amount
     * @dev Payload should be same as mint to avoid reusing them with and without fee
     * @param mintPayload The message with the stake data
     * @param proof Signature of the consortium approving the mint
     * @param feePayload Contents of the fee approval signed by the user
     * @param userSignature Signature of the user to allow Fee
     */
    function mintWithFee(
        bytes calldata mintPayload,
        bytes calldata proof,
        bytes calldata feePayload,
        bytes calldata userSignature
    ) external onlyClaimer {
        _mintWithFee(mintPayload, proof, feePayload, userSignature);
    }

    /**
     * @notice Mint LBTC in batches proving stake actions happened
     * @param mintPayload The messages with the stake data
     * @param proof Signatures of the consortium approving the mints
     * @param feePayload Contents of the fee approvals signed by the user
     * @param userSignature Signatures of the user to allow Fees
     */
    function batchMintWithFee(
        bytes[] calldata mintPayload,
        bytes[] calldata proof,
        bytes[] calldata feePayload,
        bytes[] calldata userSignature
    ) external onlyClaimer {
        uint256 length = mintPayload.length;
        if (
            length != proof.length ||
            length != feePayload.length ||
            length != userSignature.length
        ) {
            revert InvalidInputLength();
        }

        for (uint256 i; i < mintPayload.length; ++i) {
            _mintWithFee(
                mintPayload[i],
                proof[i],
                feePayload[i],
                userSignature[i]
            );
        }
    }

    /**
     * @dev Burns LBTC to initiate withdrawal of BTC to provided `scriptPubkey` with `amount`
     *
     * @param scriptPubkey scriptPubkey for output
     * @param amount Amount of LBTC to burn
     */
    function redeem(bytes calldata scriptPubkey, uint256 amount) external {
        OutputType outType = BitcoinUtils.getOutputType(scriptPubkey);

        if (outType == OutputType.UNSUPPORTED) {
            revert ScriptPubkeyUnsupported();
        }

        LBTCStorage storage $ = _getLBTCStorage();

        if (!$.isWithdrawalsEnabled) {
            revert WithdrawalsDisabled();
        }

        uint64 fee = $.burnCommission;
        if (amount <= fee) {
            revert AmountLessThanCommission(fee);
        }

        uint256 amountAfterFee = amount - fee;
        uint256 dustLimit = BitcoinUtils.getDustLimitForOutput(
            outType,
            scriptPubkey,
            $.dustFeeRate
        );

        if (amountAfterFee < dustLimit) {
            revert AmountBelowDustLimit(dustLimit);
        }

        address fromAddress = address(_msgSender());
        _transfer(fromAddress, getTreasury(), fee);
        _burn(fromAddress, amountAfterFee);

        emit UnstakeRequest(fromAddress, scriptPubkey, amountAfterFee);
    }

    /**
     * @dev Burns LBTC
     *
     * @param amount Amount of LBTC to burn
     */
    function burn(uint256 amount) external {
        _burn(_msgSender(), amount);
    }

    /**
     * @dev Allows minters to burn LBTC
     *
     * @param amount Amount of LBTC to burn
     */
    function burn(address from, uint256 amount) external override onlyMinter {
        _burn(from, amount);
    }

    /// PRIVATE FUNCTIONS ///

    function __LBTC_init(
        string memory name_,
        string memory symbol_,
        address consortium_,
        uint64 burnCommission_
    ) internal onlyInitializing {
        _changeNameAndSymbol(name_, symbol_);
        _changeConsortium(consortium_);
        _changeBurnCommission(burnCommission_);
    }

    function _changeNameAndSymbol(
        string memory name_,
        string memory symbol_
    ) internal {
        LBTCStorage storage $ = _getLBTCStorage();
        $.name = name_;
        $.symbol = symbol_;
        emit NameAndSymbolChanged(name_, symbol_);
    }

    function _changeConsortium(address newVal) internal {
        LBTCStorage storage $ = _getLBTCStorage();
        emit ConsortiumChanged($.consortium, newVal);
        $.consortium = newVal;
    }

    function _validateAndMint(
        address recipient,
        uint256 amountToMint,
        uint256 depositAmount,
        bytes calldata payload,
        bytes calldata proof
    ) internal {
        LBTCStorage storage $ = _getLBTCStorage();

        /// make sure that hash of payload not used before
        /// need to check new sha256 hash and legacy keccak256 from payload without selector
        /// 2 checks made to prevent migration of contract state
        bytes32 payloadHash = sha256(payload);
        if (
            $.usedPayloads[payloadHash] ||
            $.legacyUsedPayloads[keccak256(payload[4:])]
        ) {
            revert PayloadAlreadyUsed();
        }
        Consortium($.consortium).checkProof(payloadHash, proof);
        $.usedPayloads[payloadHash] = true;

        // Confirm deposit against Bascule
        _confirmDeposit($, payloadHash, depositAmount);

        // Actually mint
        _mint(recipient, amountToMint);

        emit MintProofConsumed(recipient, payloadHash, payload);
    }

    function _changeBurnCommission(uint64 newValue) internal {
        LBTCStorage storage $ = _getLBTCStorage();
        uint64 prevValue = $.burnCommission;
        $.burnCommission = newValue;
        emit BurnCommissionChanged(prevValue, newValue);
    }

    /**
     * @dev Checks that the deposit was validated by the Bascule drawbridge.
     * @param self LBTC storage.
     * @param depositID The unique ID of the deposit.
     * @param amount The withdrawal amount.
     */
    function _confirmDeposit(
        LBTCStorage storage self,
        bytes32 depositID,
        uint256 amount
    ) internal {
        IBascule bascule = self.bascule;
        if (address(bascule) != address(0)) {
            bascule.validateWithdrawal(depositID, amount);
        }
    }

    /**
     * Change the address of the Bascule drawbridge contract.
     * @param newVal The new address.
     *
     * Emits a {BasculeChanged} event.
     */
    function _changeBascule(address newVal) internal {
        LBTCStorage storage $ = _getLBTCStorage();
        emit BasculeChanged(address($.bascule), newVal);
        $.bascule = IBascule(newVal);
    }

    function _transferPauserRole(address newPauser) internal {
        LBTCStorage storage $ = _getLBTCStorage();
        address oldPauser = $.pauser;
        $.pauser = newPauser;
        emit PauserRoleTransferred(oldPauser, newPauser);
    }

    function _transferOperatorRole(address newOperator) internal {
        LBTCStorage storage $ = _getLBTCStorage();
        address oldOperator = $.operator;
        $.operator = newOperator;
        emit OperatorRoleTransferred(oldOperator, newOperator);
    }

    function _mintWithFee(
        bytes calldata mintPayload,
        bytes calldata proof,
        bytes calldata feePayload,
        bytes calldata userSignature
    ) internal nonReentrant {
        // mint payload validation
        if (bytes4(mintPayload) != Actions.DEPOSIT_BTC_ACTION) {
            revert UnexpectedAction(bytes4(mintPayload));
        }
        Actions.DepositBtcAction memory mintAction = Actions.depositBtc(
            mintPayload[4:]
        );

        // fee payload validation
        if (bytes4(feePayload) != Actions.FEE_APPROVAL_ACTION) {
            revert UnexpectedAction(bytes4(feePayload));
        }
        Actions.FeeApprovalAction memory feeAction = Actions.feeApproval(
            feePayload[4:]
        );

        LBTCStorage storage $ = _getLBTCStorage();
        uint256 fee = $.maximumFee;
        if (fee > feeAction.fee) {
            fee = feeAction.fee;
        }

        if (fee >= mintAction.amount) {
            revert FeeGreaterThanAmount();
        }

        {
            // Fee validation
            bytes32 digest = _hashTypedDataV4(
                keccak256(
                    abi.encode(
                        Actions.FEE_APPROVAL_EIP712_ACTION,
                        block.chainid,
                        feeAction.fee,
                        feeAction.expiry
                    )
                )
            );

            if (
                !EIP1271SignatureUtils.checkSignature(
                    mintAction.recipient,
                    digest,
                    userSignature
                )
            ) {
                revert InvalidUserSignature();
            }
        }

        // modified payload to be signed
        _validateAndMint(
            mintAction.recipient,
            mintAction.amount - fee,
            mintAction.amount,
            mintPayload,
            proof
        );

        // mint fee to treasury
        _mint($.treasury, fee);

        emit FeeCharged(fee, userSignature);
    }

    function _checkPauser() internal view {
        if (pauser() != _msgSender()) {
            revert UnauthorizedAccount(_msgSender());
        }
    }

    function _updateMinter(address minter, bool _isMinter) internal {
        if (minter == address(0)) {
            revert ZeroAddress();
        }
        _getLBTCStorage().minters[minter] = _isMinter;
        emit MinterUpdated(minter, _isMinter);
    }

    function _updateClaimer(address claimer, bool _isClaimer) internal {
        if (claimer == address(0)) {
            revert ZeroAddress();
        }
        _getLBTCStorage().claimers[claimer] = _isClaimer;
        emit ClaimerUpdated(claimer, _isClaimer);
    }

    function _getLBTCStorage() private pure returns (LBTCStorage storage $) {
        assembly {
            $.slot := LBTC_STORAGE_LOCATION
        }
    }

    /**
     * @dev Override of the _update function to satisfy both ERC20Upgradeable and ERC20PausableUpgradeable
     */
    function _update(
        address from,
        address to,
        uint256 value
    ) internal virtual override(ERC20Upgradeable, ERC20PausableUpgradeable) {
        super._update(from, to, value);
    }
}<|MERGE_RESOLUTION|>--- conflicted
+++ resolved
@@ -113,7 +113,6 @@
         _;
     }
 
-<<<<<<< HEAD
     modifier onlyMinter() {
         if (!_getLBTCStorage().minters[_msgSender()]) {
             revert UnauthorizedAccount(_msgSender());
@@ -123,10 +122,13 @@
 
     modifier onlyClaimer() {
         if (!_getLBTCStorage().claimers[_msgSender()]) {
-=======
+            revert UnauthorizedAccount(_msgSender());
+        }
+        _;
+    }
+
     modifier onlyOperator() {
         if (_getLBTCStorage().operator != _msgSender()) {
->>>>>>> b568affd
             revert UnauthorizedAccount(_msgSender());
         }
         _;
