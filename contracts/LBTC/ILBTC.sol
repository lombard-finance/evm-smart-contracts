// SPDX-License-Identifier: MIT
pragma solidity ^0.8.19;

interface ILBTC {
    error ProofAlreadyUsed();
    error ZeroAddress();
    error ZeroContractHash();
    error ZeroChainId();
    error WithdrawalsDisabled();
    error BadChainId(uint256 expected, uint256 received);
    error BadToContractAddress(address expected, address received);
    error BadDestination();
    error KnownDestination();
    error UnknownDestination();
    error BadCommission();
    error ScriptPubkeyUnsupported();
    error AmountTooSmallToPayRelativeFee();
    error AmountLessThanCommission(uint256 fee);
<<<<<<< HEAD
    error UnauthorizedAccount(address account);
    event PauserRoleTransferred(address indexed previousPauser, address indexed newPauser);
=======
    error AmountBelowDustLimit(uint256 dustLimit);
    error InvalidDustFeeRate();
>>>>>>> db88fd74

    event UnstakeRequest(address indexed fromAddress, bytes scriptPubKey, uint256 amount);
    event WithdrawalsEnabled(bool);
    event NameAndSymbolChanged(string name, string symbol);
    event ConsortiumChanged(address indexed prevVal, address indexed newVal);
    event OutputProcessed(bytes32 indexed transactionId, uint32 indexed index, bytes32 proofHash);
    event BridgeDestinationAdded(bytes32 indexed toChain, bytes32 indexed toContract);
    event BridgeDestinationRemoved(bytes32 indexed toChain, bytes32 indexed toContract);
    event DepositToBridge(address indexed fromAddress, bytes32 indexed toAddress, bytes32 toContract, bytes32 chainId, uint64 amount);
    event WithdrawFromBridge(address indexed toAddress, bytes32 indexed txHash, uint32 indexed eventIndex, bytes32 proofHash, bytes32 fromContract, bytes32 fromChainId, uint64 amount);
    event TreasuryAddressChanged(address indexed prevValue, address indexed newValue);
    event DepositAbsoluteCommissionChanged(uint64 newValue, bytes32 indexed toChain);
    event DepositRelativeCommissionChanged(uint16 newValue, bytes32 indexed toChain);
    event BurnCommissionChanged(uint64 indexed prevValue, uint64 indexed newValue);
    event DustFeeRateChanged(uint256 indexed oldRate, uint256 indexed newRate);
    event BasculeChanged(address indexed prevVal, address indexed newVal);
}<|MERGE_RESOLUTION|>--- conflicted
+++ resolved
@@ -16,13 +16,10 @@
     error ScriptPubkeyUnsupported();
     error AmountTooSmallToPayRelativeFee();
     error AmountLessThanCommission(uint256 fee);
-<<<<<<< HEAD
+    error AmountBelowDustLimit(uint256 dustLimit);
+    error InvalidDustFeeRate();
     error UnauthorizedAccount(address account);
     event PauserRoleTransferred(address indexed previousPauser, address indexed newPauser);
-=======
-    error AmountBelowDustLimit(uint256 dustLimit);
-    error InvalidDustFeeRate();
->>>>>>> db88fd74
 
     event UnstakeRequest(address indexed fromAddress, bytes scriptPubKey, uint256 amount);
     event WithdrawalsEnabled(bool);
