// SPDX-License-Identifier: MIT
pragma solidity 0.8.24;

<<<<<<< HEAD
import { Ownable2StepUpgradeable } from "@openzeppelin/contracts-upgradeable/access/Ownable2StepUpgradeable.sol";
import { Math } from "@openzeppelin/contracts/utils/math/Math.sol";
import { MessageHashUtils } from "@openzeppelin/contracts/utils/cryptography/MessageHashUtils.sol";
import { EIP1271SignatureUtils } from "../libs/EIP1271SignatureUtils.sol";
import { Actions } from "../libs/Actions.sol";
import { INotaryConsortium } from "./INotaryConsortium.sol";
import { ECDSA } from "@openzeppelin/contracts/utils/cryptography/ECDSA.sol";
=======
import {Ownable2StepUpgradeable} from "@openzeppelin/contracts-upgradeable/access/Ownable2StepUpgradeable.sol";
import {Math} from "@openzeppelin/contracts/utils/math/Math.sol";
import {MessageHashUtils} from "@openzeppelin/contracts/utils/cryptography/MessageHashUtils.sol";
import {EIP1271SignatureUtils} from "../libs/EIP1271SignatureUtils.sol";
import {Actions} from "../libs/Actions.sol";
import {INotaryConsortium} from "./INotaryConsortium.sol";
>>>>>>> fe4a2ee7

/// @title The contract utilizes consortium governance functions using multisignature verification
/// @author Lombard.Finance
/// @notice The contracts are a part of the Lombard.Finance protocol
contract Consortium is Ownable2StepUpgradeable, INotaryConsortium {
    struct ValidatorSet {
        /// @notice addresses of the signers
        address[] validators;
        /// @notice weight of each signer
        uint256[] weights;
        /// @notice current threshold for signatures weight to be accepted
        uint256 weightThreshold;
    }
    /// @custom:storage-location erc7201:lombardfinance.storage.Consortium
    struct ConsortiumStorage {
        /// @notice Current epoch
        uint256 epoch;
        /// @notice Store the Validator set for each epoch
        mapping(uint256 => ValidatorSet) validatorSet;
    }

    // keccak256(abi.encode(uint256(keccak256("lombardfinance.storage.Consortium")) - 1)) & ~bytes32(uint256(0xff))
    bytes32 private constant CONSORTIUM_STORAGE_LOCATION =
        0xbac09a3ab0e06910f94a49c10c16eb53146536ec1a9e948951735cde3a58b500;

    /// @dev https://docs.openzeppelin.com/upgrades-plugins/1.x/writing-upgradeable#initializing_the_implementation_contract
    /// @custom:oz-upgrades-unsafe-allow constructor
    constructor() {
        _disableInitializers();
    }

    /// @notice Initializes the consortium contract
    /// @param _owner - The address of the initial owner
    function initialize(address _owner) external initializer {
        __Ownable_init(_owner);
        __Ownable2Step_init();
        __Consortium_init();
    }

    /// @notice Sets the initial validator set from any epoch
    /// @param _initialValSet - The initial list of validators
    function setInitalValidatorSet(
        bytes calldata _initialValSet
    ) external onlyOwner {
        ConsortiumStorage storage $ = _getConsortiumStorage();

        Actions.ValSetAction memory action = Actions.validateValSet(
            _initialValSet[4:]
        );

        if ($.epoch != 0) {
            revert ValSetAlreadySet();
        }

        _setValidatorSet(
            action.validators,
            action.weights,
            action.weightThreshold,
            action.epoch
        );
    }

    /// @notice Validates the provided signature against the given hash
    /// @param _payloadHash the hash of the data to be signed
    /// @param _proof nonce, expiry and signatures to validate
    function checkProof(
        bytes32 _payloadHash,
        bytes calldata _proof
    ) public view {
        _checkProof(_payloadHash, _proof);
    }

    /// @notice Returns the validator for a given epoch
    /// @param epoch the epoch to get the threshold for
    function getValidatoSet(
        uint256 epoch
    ) external view returns (ValidatorSet memory) {
        return _getConsortiumStorage().validatorSet[epoch];
    }

    /// @notice Returns the current epoch
    function curEpoch() external view returns (uint256) {
        return _getConsortiumStorage().epoch;
    }

    function setNextValidatorSet(
        bytes calldata payload,
        bytes calldata proof
    ) external {
        // payload validation
        if (bytes4(payload) != Actions.NEW_VALSET) {
            revert UnexpectedAction(bytes4(payload));
        }
        Actions.ValSetAction memory action = Actions.validateValSet(
            payload[4:]
        );

        ConsortiumStorage storage $ = _getConsortiumStorage();

        // check proof
        bytes32 payloadHash = sha256(payload);
        this.checkProof(payloadHash, proof);

        if (action.epoch != $.epoch + 1) revert InvalidEpoch();

        _setValidatorSet(
            action.validators,
            action.weights,
            action.weightThreshold,
            action.epoch
        );
    }

    /// @notice Internal initializer for the consortium
    function __Consortium_init() internal onlyInitializing {}

    /// @notice Retrieve the ConsortiumStorage struct from the specific storage slot
    function _getConsortiumStorage()
        private
        pure
        returns (ConsortiumStorage storage $)
    {
        assembly {
            $.slot := CONSORTIUM_STORAGE_LOCATION
        }
    }

    function _setValidatorSet(
        address[] memory _validators,
        uint256[] memory _weights,
        uint256 _threshold,
        uint256 _epoch
    ) internal {
        ConsortiumStorage storage $ = _getConsortiumStorage();

        // do not allow to rewrite existing valset
        if ($.validatorSet[_epoch].weightThreshold != 0) {
            revert InvalidEpoch();
        }

        $.epoch = _epoch;
        $.validatorSet[_epoch] = ValidatorSet({
            validators: _validators,
            weights: _weights,
            weightThreshold: _threshold
        });
        emit ValidatorSetUpdated(_epoch, _validators, _weights, _threshold);
    }

    /// @dev Checks that `_proof` is correct
    /// @param _payloadHash data to be signed
    /// @param _proof encoding of (validators, weights, signatures)
    /// @dev Negative weight means that the validator did not sign, any positive weight means that the validator signed
<<<<<<< HEAD
    function _checkProof(bytes32 _payloadHash, bytes calldata _proof) internal view {
=======
    function _checkProof(
        bytes32 _payloadHash,
        bytes memory _proof
    ) internal view {
>>>>>>> fe4a2ee7
        ConsortiumStorage storage $ = _getConsortiumStorage();
        if ($.epoch == 0) {
            revert NoValidatorSet();
        }
        // decode proof
        bytes[] memory signatures = abi.decode(_proof, (bytes[]));

        address[] storage validators = $.validatorSet[$.epoch].validators;
        uint256 length = validators.length;
        if (signatures.length != length) {
            revert LengthMismatch();
        }

        uint256 weight = 0;
        uint256[] storage weights = $.validatorSet[$.epoch].weights;
<<<<<<< HEAD
        for(uint256 i; i < length;) {
            // each signature preset R || S values
            // V is missed, because validators use Cosmos SDK keyring which is not signing in eth style
            if (signatures[i].length == 64) {

                // split signature by R and S values
                bytes memory sig = signatures[i];
                bytes32 r;
                bytes32 s;

                // load the first 32 bytes (r) and the second 32 bytes (s) from the sig
                assembly {
                    r := mload(add(sig, 0x20))  // first 32 bytes (offset 0x20)
                    s := mload(add(sig, 0x40))  // next 32 bytes (offset 0x40)
                }

                if (r == bytes32(0) || s == bytes32(0)) {
                    // either R or S missed
                    continue;
                }

                // try recover with V = 27
                (address signer, ECDSA.RecoverError err,) = ECDSA.tryRecover(_payloadHash, 27, r, s);

                // revert if bad signature
                if (err != ECDSA.RecoverError.NoError) {
                    revert SignatureVerificationFailed(i, err);
                }

                // if signer doesn't match try V = 28
                if (signer != validators[i]) {
                    (signer, err,) = ECDSA.tryRecover(_payloadHash, 28, r, s);
                    if (err != ECDSA.RecoverError.NoError) {
                        revert SignatureVerificationFailed(i, err);
                    }

                    if (signer != validators[i]) {
                        revert WrongSignatureReceived(signatures[i]);
                    }
                }
                // signature accepted

                unchecked { weight += weights[i]; }
            }

            unchecked { ++i; }
=======
        for (uint256 i; i < length; ) {
            if (signatures[i].length != 0) {
                if (
                    !EIP1271SignatureUtils.checkSignature(
                        validators[i],
                        _payloadHash,
                        signatures[i]
                    )
                ) {
                    revert SignatureVerificationFailed();
                }
                unchecked {
                    weight += weights[i];
                }
            }
            unchecked {
                ++i;
            }
>>>>>>> fe4a2ee7
        }
        if (weight < $.validatorSet[$.epoch].weightThreshold) {
            revert NotEnoughSignatures();
        }
    }
}<|MERGE_RESOLUTION|>--- conflicted
+++ resolved
@@ -1,22 +1,13 @@
 // SPDX-License-Identifier: MIT
 pragma solidity 0.8.24;
 
-<<<<<<< HEAD
-import { Ownable2StepUpgradeable } from "@openzeppelin/contracts-upgradeable/access/Ownable2StepUpgradeable.sol";
-import { Math } from "@openzeppelin/contracts/utils/math/Math.sol";
-import { MessageHashUtils } from "@openzeppelin/contracts/utils/cryptography/MessageHashUtils.sol";
-import { EIP1271SignatureUtils } from "../libs/EIP1271SignatureUtils.sol";
-import { Actions } from "../libs/Actions.sol";
-import { INotaryConsortium } from "./INotaryConsortium.sol";
-import { ECDSA } from "@openzeppelin/contracts/utils/cryptography/ECDSA.sol";
-=======
 import {Ownable2StepUpgradeable} from "@openzeppelin/contracts-upgradeable/access/Ownable2StepUpgradeable.sol";
 import {Math} from "@openzeppelin/contracts/utils/math/Math.sol";
 import {MessageHashUtils} from "@openzeppelin/contracts/utils/cryptography/MessageHashUtils.sol";
 import {EIP1271SignatureUtils} from "../libs/EIP1271SignatureUtils.sol";
 import {Actions} from "../libs/Actions.sol";
 import {INotaryConsortium} from "./INotaryConsortium.sol";
->>>>>>> fe4a2ee7
+import { ECDSA } from "@openzeppelin/contracts/utils/cryptography/ECDSA.sol";
 
 /// @title The contract utilizes consortium governance functions using multisignature verification
 /// @author Lombard.Finance
@@ -170,14 +161,10 @@
     /// @param _payloadHash data to be signed
     /// @param _proof encoding of (validators, weights, signatures)
     /// @dev Negative weight means that the validator did not sign, any positive weight means that the validator signed
-<<<<<<< HEAD
-    function _checkProof(bytes32 _payloadHash, bytes calldata _proof) internal view {
-=======
     function _checkProof(
         bytes32 _payloadHash,
-        bytes memory _proof
+        bytes calldata _proof
     ) internal view {
->>>>>>> fe4a2ee7
         ConsortiumStorage storage $ = _getConsortiumStorage();
         if ($.epoch == 0) {
             revert NoValidatorSet();
@@ -193,14 +180,15 @@
 
         uint256 weight = 0;
         uint256[] storage weights = $.validatorSet[$.epoch].weights;
-<<<<<<< HEAD
-        for(uint256 i; i < length;) {
+        for (uint256 i; i < length; ) {
             // each signature preset R || S values
             // V is missed, because validators use Cosmos SDK keyring which is not signing in eth style
             if (signatures[i].length == 64) {
 
                 // split signature by R and S values
-                bytes memory sig = signatures[i];
+                bytes memory sig =
+                        signatures[i]
+                    ;
                 bytes32 r;
                 bytes32 s;
 
@@ -236,30 +224,12 @@
                 }
                 // signature accepted
 
-                unchecked { weight += weights[i]; }
-            }
-
-            unchecked { ++i; }
-=======
-        for (uint256 i; i < length; ) {
-            if (signatures[i].length != 0) {
-                if (
-                    !EIP1271SignatureUtils.checkSignature(
-                        validators[i],
-                        _payloadHash,
-                        signatures[i]
-                    )
-                ) {
-                    revert SignatureVerificationFailed();
-                }
                 unchecked {
                     weight += weights[i];
                 }
             }
-            unchecked {
-                ++i;
-            }
->>>>>>> fe4a2ee7
+
+            unchecked { ++i; }
         }
         if (weight < $.validatorSet[$.epoch].weightThreshold) {
             revert NotEnoughSignatures();
