--- conflicted
+++ resolved
@@ -12,10 +12,7 @@
 import {IBridge, IBaseLBTC, INotaryConsortium} from "./IBridge.sol";
 import {RateLimits} from "../libs/RateLimits.sol";
 
-<<<<<<< HEAD
-=======
 // @deprecated
->>>>>>> 9b59a7fc
 contract Bridge is
     IBridge,
     Ownable2StepUpgradeable,
