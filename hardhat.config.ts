import { HardhatUserConfig, vars } from 'hardhat/config';
import '@nomicfoundation/hardhat-toolbox';
import '@openzeppelin/hardhat-upgrades';
import '@nomicfoundation/hardhat-ethers';
import 'hardhat-gas-reporter';
import 'hardhat-deploy';

import './scripts';
import './tasks';

const config: HardhatUserConfig = {
    gasReporter: {
        enabled: true,
        currency: 'USD',
        L1: 'ethereum',
        coinmarketcap: vars.get('CMC_API_KEY', ''),
        excludeContracts: [
            'BTCBMock',
            'CCIPRouterMock',
            'LBTCMock',
            'WBTCMock',
        ],
        L1Etherscan: vars.get('ETHERSCAN_API_KEY', ''),
    },
    solidity: {
        compilers: [
            {
                version: '0.8.24',
                settings: {
                    optimizer: {
                        enabled: true,
                        runs: 200,
                    },
                },
            },
        ],
    },
    networks: {
        // testnets
        holesky: {
            loggingEnabled: true,
            url: vars.get('HOLESKY_RPC', 'https://rpc.ankr.com/eth_holesky'),
            chainId: 17_000,
            accounts: [
                vars.get(
                    'TESTNET_DEPLOYER_SK',
                    '0x0000000000000000000000000000000000000000000000000000000000000001'
                ),
            ],
            gas: 8_000_000,
            gasMultiplier: 1.5,
            timeout: 180_000,
        },
        sepolia: {
            loggingEnabled: true,
            url: vars.get(
                'SEPOLIA_RPC',
                'https://ethereum-sepolia-rpc.publicnode.com'
            ),
            chainId: 11155111,
            accounts: [
                vars.get(
                    'TESTNET_DEPLOYER_SK',
                    '0x0000000000000000000000000000000000000000000000000000000000000001'
                ),
            ],
            gas: 8_000_000,
            gasMultiplier: 1.1,
            timeout: 180_000,
        },
        bscTestnet: {
            loggingEnabled: true,
            url: vars.get(
                'BSC_TESTNET_RPC',
                'https://bsc-testnet-rpc.publicnode.com'
            ),
            chainId: 97,
            accounts: [
                vars.get(
                    'TESTNET_DEPLOYER_SK',
                    '0x0000000000000000000000000000000000000000000000000000000000000001'
                ),
            ],
            timeout: 90_000,
        },
        mantle_testnet: {
            loggingEnabled: true,
            url: vars.get(
                'MANTLE_TESTNET_RPC',
                'https://rpc.sepolia.mantle.xyz'
            ),
            chainId: 5003,
            accounts: [
                vars.get(
                    'TESTNET_DEPLOYER_SK',
                    '0x0000000000000000000000000000000000000000000000000000000000000001'
                ),
            ],
            timeout: 90_000,
            gas: 8_000_000,
        },
        zircuit_testnet: {
            loggingEnabled: true,
            url: vars.get(
                'ZIRCUIT_TESTNET_RPC',
                'https://zircuit1.p2pify.com/'
            ),
            chainId: 48899,
            accounts: [
                vars.get(
                    'TESTNET_DEPLOYER_SK',
                    '0x0000000000000000000000000000000000000000000000000000000000000001'
                ),
            ],
            timeout: 90_000,
            gas: 8_000_000,
        },
        linea_testnet: {
            loggingEnabled: true,
            url: vars.get(
                'LINEA_TESTNET_RPC',
                'https://rpc.sepolia.linea.build'
            ),
            chainId: 59141,
            accounts: [
                vars.get(
                    'TESTNET_DEPLOYER_SK',
                    '0x0000000000000000000000000000000000000000000000000000000000000001'
                ),
            ],
            timeout: 90_000,
            gas: 8_000_000,
        },
        scroll_testnet: {
            loggingEnabled: true,
            url: vars.get(
                'SCROLL_TESTNET_RPC',
                'https://rpc.ankr.com/scroll_sepolia_testnet'
            ),
            chainId: 534351,
            accounts: [
                vars.get(
                    'TESTNET_DEPLOYER_SK',
                    '0x0000000000000000000000000000000000000000000000000000000000000001'
                ),
            ],
            timeout: 90_000,
            gas: 8_000_000,
        },
        okx_testnet: {
            loggingEnabled: true,
            url: vars.get('OKX_TESTNET_RPC', 'https://testrpc.xlayer.tech'),
            chainId: 195,
            accounts: [
                vars.get(
                    'TESTNET_DEPLOYER_SK',
                    '0x0000000000000000000000000000000000000000000000000000000000000001'
                ),
            ],
            timeout: 90_000,
            gas: 8_000_000,
        },
        baseSepolia: {
            loggingEnabled: true,
            url: vars.get(
                'BASE_SEPOLIA_RPC',
                'https://rpc.ankr.com/base_sepolia'
            ),
            chainId: 84532,
            accounts: [
                vars.get(
                    'TESTNET_DEPLOYER_SK',
                    '0x0000000000000000000000000000000000000000000000000000000000000001'
                ),
            ],
            timeout: 90_000,
            gas: 8_000_000,
        },

        arbitrumSepolia: {
            loggingEnabled: true,
            url: vars.get(
                'ARBITRUM_SEPOLIA_RPC',
                'https://rpc.ankr.com/arbitrum_sepolia'
            ),
            chainId: 421614,
            accounts: [
                vars.get(
                    'TESTNET_DEPLOYER_SK',
                    '0x0000000000000000000000000000000000000000000000000000000000000001'
                ),
            ],
            timeout: 90_000,
            gas: 8_000_000,
        },
        beraBartio: {
            loggingEnabled: true,
            url: vars.get(
                'BERA_BARTIO_RPC',
                'https://bartio.rpc.berachain.com'
            ),
            chainId: 80084,
            accounts: [
                vars.get(
                    'TESTNET_DEPLOYER_SK',
                    '0x0000000000000000000000000000000000000000000000000000000000000001'
                ),
            ],
            timeout: 90_000,
            gas: 8_000_000,
        },
        beraCartio: {
            loggingEnabled: true,
            url: vars.get(
                'BERA_CARTIO_RPC',
                'https://rockbeard-eth-cartio.berachain.com'
            ),
            chainId: 80000,
            accounts: [
                vars.get(
                    'TESTNET_DEPLOYER_SK',
                    '0x0000000000000000000000000000000000000000000000000000000000000001'
                ),
            ],
            timeout: 90_000,
            gas: 8_000_000,
        },
<<<<<<< HEAD
        swell_testnet: {
            loggingEnabled: true,
            url: vars.get(
                'SWELL_TESTNET_RPC',
=======
        cronosTestnet: {
            loggingEnabled: true,
            url: vars.get('CRONOS_TESTNET_RPC', 'https://evm-t3.cronos.org'),
            chainId: 338,
            accounts: [
                vars.get(
                    'TESTNET_DEPLOYER_SK',
                    '0x0000000000000000000000000000000000000000000000000000000000000001'
                ),
            ],
            timeout: 90_000,
            gas: 8_000_000,
        },
        swellSepolia: {
            loggingEnabled: true,
            url: vars.get(
                'SWELL_SEPOLIA_RPC',
>>>>>>> 8807087e
                'https://rpc.ankr.com/swell_sepolia'
            ),
            chainId: 1924,
            accounts: [
                vars.get(
                    'TESTNET_DEPLOYER_SK',
                    '0x0000000000000000000000000000000000000000000000000000000000000001'
                ),
            ],
            timeout: 90_000,
            gas: 8_000_000,
        },
<<<<<<< HEAD
=======
        sonicTestnet: {
            loggingEnabled: true,
            url: vars.get(
                'SONIC_TESTNET_RPC',
                'https://rpc.ankr.com/sonic_blaze_testnet'
            ),
            chainId: 57054,
            accounts: [
                vars.get(
                    'TESTNET_DEPLOYER_SK',
                    '0x0000000000000000000000000000000000000000000000000000000000000001'
                ),
            ],
            timeout: 90_000,
            gas: 8_000_000,
        },
        morphHolesky: {
            loggingEnabled: true,
            url: vars.get(
                'MORPH_HOLESKY_RPC',
                'https://rpc-quicknode-holesky.morphl2.io'
            ),
            chainId: 2810,
            accounts: [
                vars.get(
                    'TESTNET_DEPLOYER_SK',
                    '0x0000000000000000000000000000000000000000000000000000000000000001'
                ),
            ],
            timeout: 90_000,
            gas: 8_000_000,
        },
>>>>>>> 8807087e
        // mainnets
        mainnet: {
            loggingEnabled: true,
            url: vars.get('MAINNET_RPC', 'https://rpc.ankr.com/eth'),
            chainId: 1,
            accounts: [
                vars.get(
                    'DEPLOYER_SK',
                    '0x0000000000000000000000000000000000000000000000000000000000000001'
                ),
            ],
            timeout: 90_000,
            gas: 8_000_000,
            gasMultiplier: 1,
        },
        mantle: {
            loggingEnabled: true,
            url: vars.get('MANTLE_TESTNET_RPC', 'https://mantle.drpc.org'),
            chainId: 5000,
            accounts: [
                vars.get(
                    'TESTNET_DEPLOYER_SK',
                    '0x0000000000000000000000000000000000000000000000000000000000000001'
                ),
            ],
            timeout: 90_000,
            gas: 8_000_000,
        },
        linea: {
            loggingEnabled: true,
            url: vars.get('LINEA_RPC', 'https://linea.decubate.com'),
            chainId: 59144,
            accounts: [
                vars.get(
                    'TESTNET_DEPLOYER_SK',
                    '0x0000000000000000000000000000000000000000000000000000000000000001'
                ),
            ],
            timeout: 90_000,
            gas: 8_000_000,
        },
        bsc: {
            loggingEnabled: true,
            url: vars.get('BSC_RPC', 'https://rpc.ankr.com/bsc'),
            chainId: 56,
            accounts: [
                vars.get(
                    'DEPLOYER_SK',
                    '0x0000000000000000000000000000000000000000000000000000000000000001'
                ),
            ],
            timeout: 90_000,
            gas: 8_000_000,
        },
        base: {
            loggingEnabled: true,
            url: vars.get('BASE_RPC', 'https://rpc.ankr.com/base'),
            chainId: 8453,
            accounts: [
                vars.get(
                    'DEPLOYER_SK',
                    '0x0000000000000000000000000000000000000000000000000000000000000001'
                ),
            ],
            timeout: 90_000,
            gas: 8_000_000,
        },
        arbitrum: {
            loggingEnabled: true,
            url: vars.get('ARBITRUM_RPC', 'https://rpc.ankr.com/base'),
            chainId: 42161,
            accounts: [
                vars.get(
                    'DEPLOYER_SK',
                    '0x0000000000000000000000000000000000000000000000000000000000000001'
                ),
            ],
            timeout: 90_000,
            gas: 8_000_000,
        },
        cornMaizenet: {
            loggingEnabled: true,
            url: vars.get(
                'CORN_MAIZENET_RPC',
                'https://rpc.ankr.com/corn_maizenet'
            ),
            chainId: 21000000,
            accounts: [
                vars.get(
                    'DEPLOYER_SK',
                    '0x0000000000000000000000000000000000000000000000000000000000000001'
                ),
            ],
            timeout: 90_000,
            gas: 8_000_000,
            gasPrice: 500000,
        },
        swell: {
            loggingEnabled: true,
            url: vars.get('SWELL_RPC', 'https://rpc.ankr.com/swell'),
            chainId: 1923,
            accounts: [
                vars.get(
<<<<<<< HEAD
                    'DEPLOYER_SWELL_SK',
=======
                    'DEPLOYER_SK',
                    '0x0000000000000000000000000000000000000000000000000000000000000001'
                ),
            ],
            timeout: 90_000,
            gas: 8_000_000,
        },
        berachain: {
            loggingEnabled: true,
            url: vars.get('BERACHAIN_RPC', 'https://rpc.berachain.com'),
            chainId: 80094,
            accounts: [
                vars.get(
                    'DEPLOYER_SK',
                    '0x0000000000000000000000000000000000000000000000000000000000000001'
                ),
            ],
            timeout: 90_000,
            gas: 8_000_000,
        },
        sonic: {
            loggingEnabled: true,
            url: vars.get('SONIC_RPC', 'https://rpc.ankr.com/sonic_mainnet'),
            chainId: 146,
            accounts: [
                vars.get(
                    'DEPLOYER_SK',
                    '0x0000000000000000000000000000000000000000000000000000000000000001'
                ),
            ],
            timeout: 90_000,
            gas: 8_000_000,
        },
        morph: {
            loggingEnabled: true,
            url: vars.get('MORPH_RPC', 'https://rpc-quicknode.morphl2.io'),
            chainId: 2818,
            accounts: [
                vars.get(
                    'DEPLOYER_SK',
>>>>>>> 8807087e
                    '0x0000000000000000000000000000000000000000000000000000000000000001'
                ),
            ],
            timeout: 90_000,
            gas: 8_000_000,
        },
    },
    etherscan: {
        customChains: [
            // testnets
            {
                network: 'scroll_testnet',
                chainId: 534351,
                urls: {
                    apiURL: 'https://api-sepolia.scrollscan.com/api',
                    browserURL: 'https://sepolia.scrollscan.com/address',
                },
            },
            {
                network: 'linea_testnet',
                chainId: 59141,
                urls: {
                    apiURL: 'https://api-sepolia.lineascan.build/api',
                    browserURL: 'https://sepolia.lineascan.build/address',
                },
            },
            {
                network: 'zircuit_testnet',
                chainId: 48899,
                urls: {
                    apiURL: 'https://explorer.zircuit.com/api/contractVerifyHardhat',
                    browserURL: 'https://explorer.zircuit.com',
                },
            },
            {
                network: 'mantle_testnet',
                chainId: 5003,
                urls: {
                    apiURL: 'https://api-sepolia.mantlescan.xyz/api',
                    browserURL: 'https://sepolia.mantlescan.xyz/',
                },
            },
            {
                network: 'okx_testnet',
                chainId: 195,
                urls: {
                    apiURL: 'https://www.oklink.com/api/v5/explorer/contract/verify-source-code-plugin/XLAYER_TESTNET', //or https://www.oklink.com/api/v5/explorer/contract/verify-source-code-plugin/XLAYER for mainnet
                    browserURL: 'https://www.oklink.com/xlayer-test', //or https://www.oklink.com/xlayer for mainnet
                },
            },
            {
                network: 'beraBartio',
                chainId: 80084,
                urls: {
                    apiURL: 'https://api.routescan.io/v2/network/testnet/evm/80084/etherscan',
                    browserURL: 'https://bartio.beratrail.io/',
                },
            },
            {
                network: 'beraCartio',
                chainId: 80000,
                urls: {
                    apiURL: 'https://api.routescan.io/v2/network/testnet/evm/80000/etherscan',
                    browserURL: 'https://80000.testnet.routescan.io/',
                },
            },
            {
                network: 'swell_testnet',
                chainId: 1924,
                urls: {
                    apiURL: 'https://swell-testnet-explorer.alt.technology/api/',
                    browserURL: 'https://swell-testnet-explorer.alt.technology',
                },
            },
<<<<<<< HEAD
=======
            {
                network: 'sonicTestnet',
                chainId: 57054,
                urls: {
                    apiURL: 'https://testnet.sonicscan.org/api',
                    browserURL: 'https://testnet.sonicscan.org',
                },
            },
            {
                network: 'morphHolesky',
                chainId: 2810,
                urls: {
                    apiURL: 'https://explorer-api-holesky.morphl2.io/api/v2/',
                    browserURL: 'https://explorer-holesky.morphl2.io/',
                },
            },
>>>>>>> 8807087e
            // mainnets
            {
                network: 'mantle',
                chainId: 5000,
                urls: {
                    apiURL: 'https://api.mantlescan.xyz/api',
                    browserURL: 'https://mantlescan.xyz/',
                },
            },
            {
                network: 'linea',
                chainId: 59144,
                urls: {
                    apiURL: 'https://api.lineascan.build/api',
                    browserURL: 'https://lineascan.build/',
                },
            },
            {
                network: 'scroll',
                chainId: 534352,
                urls: {
                    apiURL: 'https://api.scrollscan.com/api',
                    browserURL: 'https://scrollscan.com/address',
                },
            },
            {
                network: 'cornMaizenet',
                chainId: 21000000,
                urls: {
                    apiURL: 'https://api.routescan.io/v2/network/mainnet/evm/21000000/etherscan',
                    browserURL: 'https://cornscan.io/',
                },
            },
            {
                network: 'swell',
                chainId: 1923,
                urls: {
                    apiURL: 'https://explorer.swellnetwork.io/api/',
                    browserURL: 'https://explorer.swellnetwork.io/',
                },
            },
<<<<<<< HEAD
=======
            {
                network: 'berachain',
                chainId: 80094,
                urls: {
                    apiURL: 'https://api.berascan.com/api',
                    browserURL: 'https://berascan.com',
                },
            },
            {
                network: 'sonic',
                chainId: 146,
                urls: {
                    apiURL: 'https://api.sonicscan.org/api',
                    browserURL: 'https://sonicscan.org',
                },
            },
            {
                network: 'morph',
                chainId: 2818,
                urls: {
                    apiURL: 'https://morphscan.org/api/v2/network/mainnet/evm/2818/etherscan',
                    browserURL: 'https://morphscan.org',
                },
            },
>>>>>>> 8807087e
        ],
        apiKey: {
            // testnets
            holesky: vars.get('ETHERSCAN_API_KEY', ''),
            sepolia: vars.get('ETHERSCAN_API_KEY', ''),
            bscTestnet: vars.get('BSCSCAN_API_KEY', ''),
            scroll_testnet: vars.get('SCROLLSCAN_API_KEY', ''),
            zircuit_testnet: vars.get('ZIRCUIT_API_KEY', ''),
            mantle_testnet: vars.get('MANTLE_API_KEY', ''),
            linea_testnet: vars.get('LINEA_API_KEY', ''),
            okx_testnet: vars.get('OKX_API_KEY', ''),
            baseSepolia: vars.get('BASE_API_KEY', ''),
            arbitrumSepolia: vars.get('ARBITRUM_API_KEY', ''),
            beraBartio: 'no',
            beraCartio: 'no',
            swell_testnet: 'no',
<<<<<<< HEAD
=======
            sonicTestnet: 'no',
>>>>>>> 8807087e
            // mainnets
            mainnet: vars.get('ETHERSCAN_API_KEY', ''),
            bsc: vars.get('BSCSCAN_API_KEY', ''),
            scroll: vars.get('SCROLLSCAN_API_KEY', ''),
            zircuit: vars.get('ZIRCUIT_API_KEY', ''),
            linea: vars.get('LINEA_API_KEY', ''),
            mantle: vars.get('MANTLE_API_KEY', ''),
            base: vars.get('BASE_API_KEY', ''),
            arbitrum: vars.get('ARBITRUM_API_KEY', ''),
            cornMaizenet: 'no',
            swell: 'no',
<<<<<<< HEAD
=======
            berachain: vars.get('BERACHAIN_API_KEY', ''),
            sonic: vars.get('SONIC_API_KEY', ''),
            morph: 'no',
>>>>>>> 8807087e
        },
    },
    sourcify: {
        enabled: false,
    },
};

export default config;<|MERGE_RESOLUTION|>--- conflicted
+++ resolved
@@ -225,12 +225,6 @@
             timeout: 90_000,
             gas: 8_000_000,
         },
-<<<<<<< HEAD
-        swell_testnet: {
-            loggingEnabled: true,
-            url: vars.get(
-                'SWELL_TESTNET_RPC',
-=======
         cronosTestnet: {
             loggingEnabled: true,
             url: vars.get('CRONOS_TESTNET_RPC', 'https://evm-t3.cronos.org'),
@@ -248,7 +242,6 @@
             loggingEnabled: true,
             url: vars.get(
                 'SWELL_SEPOLIA_RPC',
->>>>>>> 8807087e
                 'https://rpc.ankr.com/swell_sepolia'
             ),
             chainId: 1924,
@@ -261,8 +254,6 @@
             timeout: 90_000,
             gas: 8_000_000,
         },
-<<<<<<< HEAD
-=======
         sonicTestnet: {
             loggingEnabled: true,
             url: vars.get(
@@ -295,7 +286,6 @@
             timeout: 90_000,
             gas: 8_000_000,
         },
->>>>>>> 8807087e
         // mainnets
         mainnet: {
             loggingEnabled: true,
@@ -399,9 +389,6 @@
             chainId: 1923,
             accounts: [
                 vars.get(
-<<<<<<< HEAD
-                    'DEPLOYER_SWELL_SK',
-=======
                     'DEPLOYER_SK',
                     '0x0000000000000000000000000000000000000000000000000000000000000001'
                 ),
@@ -442,7 +429,6 @@
             accounts: [
                 vars.get(
                     'DEPLOYER_SK',
->>>>>>> 8807087e
                     '0x0000000000000000000000000000000000000000000000000000000000000001'
                 ),
             ],
@@ -517,8 +503,6 @@
                     browserURL: 'https://swell-testnet-explorer.alt.technology',
                 },
             },
-<<<<<<< HEAD
-=======
             {
                 network: 'sonicTestnet',
                 chainId: 57054,
@@ -535,7 +519,6 @@
                     browserURL: 'https://explorer-holesky.morphl2.io/',
                 },
             },
->>>>>>> 8807087e
             // mainnets
             {
                 network: 'mantle',
@@ -577,8 +560,6 @@
                     browserURL: 'https://explorer.swellnetwork.io/',
                 },
             },
-<<<<<<< HEAD
-=======
             {
                 network: 'berachain',
                 chainId: 80094,
@@ -603,7 +584,6 @@
                     browserURL: 'https://morphscan.org',
                 },
             },
->>>>>>> 8807087e
         ],
         apiKey: {
             // testnets
@@ -620,10 +600,7 @@
             beraBartio: 'no',
             beraCartio: 'no',
             swell_testnet: 'no',
-<<<<<<< HEAD
-=======
             sonicTestnet: 'no',
->>>>>>> 8807087e
             // mainnets
             mainnet: vars.get('ETHERSCAN_API_KEY', ''),
             bsc: vars.get('BSCSCAN_API_KEY', ''),
@@ -635,12 +612,9 @@
             arbitrum: vars.get('ARBITRUM_API_KEY', ''),
             cornMaizenet: 'no',
             swell: 'no',
-<<<<<<< HEAD
-=======
             berachain: vars.get('BERACHAIN_API_KEY', ''),
             sonic: vars.get('SONIC_API_KEY', ''),
             morph: 'no',
->>>>>>> 8807087e
         },
     },
     sourcify: {
