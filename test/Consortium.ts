import { ethers } from 'hardhat';
import { expect } from 'chai';
import { takeSnapshot } from '@nomicfoundation/hardhat-toolbox/network-helpers';
import {
<<<<<<< HEAD
  deployContract,
  getSignersWithPrivateKeys,
  getPayloadForAction,
  NEW_VALSET, DEPOSIT_BRIDGE_ACTION, signDepositBridgePayload, signNewValSetPayload, encode, getUncomprPubkey
} from "./helpers";
import type { HardhatEthersSigner } from "@nomicfoundation/hardhat-ethers/signers";
import { Consortium } from "../typechain-types";
import { SnapshotRestorer } from "@nomicfoundation/hardhat-network-helpers/src/helpers/takeSnapshot";

describe("Consortium", function () {
  let deployer: HardhatEthersSigner,
    signer1: HardhatEthersSigner,
    signer2: HardhatEthersSigner,
    signer3: HardhatEthersSigner;
  let lombard: Consortium;
  let snapshot: SnapshotRestorer;

  before(async function () {
    [deployer, signer1, signer2, signer3] = await getSignersWithPrivateKeys();
    lombard = await deployContract<Consortium>("Consortium", [
      deployer.address,
    ]);
    snapshot = await takeSnapshot();
  });

  afterEach(async function () {
    await snapshot.restore();
  });

  describe("Setters and getters", function () {
    it("should set the correct owner", async function () {
      expect(await lombard.owner()).to.equal(deployer.address);
    });
  });

  it("should revert if not validator set is set", async function () {
    // Empty proof should bypass check if not properly handled
    // Message is not relevant for this test
    await expect(lombard.checkProof(ethers.randomBytes(32), "0x")) 
      .to.be.revertedWithCustomError(lombard, "NoValidatorSet");
  })

  describe("With Initial ValidatorSet", function () {
    beforeEach(async function () {
      const initialValset = getPayloadForAction([
        10,
          [getUncomprPubkey(signer3), getUncomprPubkey(signer1), getUncomprPubkey(signer2)],
        [1, 1, 1],
        2,
        1
      ], NEW_VALSET)

      await lombard.setInitalValidatorSet(initialValset);
    })

    it("should set the correct threshold", async function () {
      const validatorSet = await lombard.getValidatoSet(10);
      expect(validatorSet.weightThreshold).to.equal(2);
      expect(validatorSet.weights).to.deep.equal([1, 1, 1]);
      expect(validatorSet.validators).to.deep.equal([signer3.address, signer1.address, signer2.address]);
    });
=======
    deployContract,
    getSignersWithPrivateKeys,
    getPayloadForAction,
    NEW_VALSET,
    DEPOSIT_BRIDGE_ACTION,
    signDepositBridgePayload,
    signNewValSetPayload,
} from './helpers';
import type { HardhatEthersSigner } from '@nomicfoundation/hardhat-ethers/signers';
import { Consortium } from '../typechain-types';
import { SnapshotRestorer } from '@nomicfoundation/hardhat-network-helpers/src/helpers/takeSnapshot';
>>>>>>> fe4a2ee7

describe('Consortium', function () {
    let deployer: HardhatEthersSigner,
        signer1: HardhatEthersSigner,
        signer2: HardhatEthersSigner,
        signer3: HardhatEthersSigner;
    let lombard: Consortium;
    let snapshot: SnapshotRestorer;

<<<<<<< HEAD
    it("should set the new consortium correctly", async function () {
      const data = await signNewValSetPayload(
        [signer3, signer1, signer2],
        [true, true, false],
        11,
        [getUncomprPubkey(signer1), getUncomprPubkey(signer2)],
        [1, 2],
        3,
        1
      );
      await expect(lombard.setNextValidatorSet(data.payload, data.proof))
      .to.emit(lombard, "ValidatorSetUpdated")
      .withArgs(11, [signer1.address, signer2.address], [1, 2], 3);

      const validatorSet = await lombard.getValidatoSet(11);
      expect(validatorSet.weightThreshold).to.equal(3);
      expect(validatorSet.weights).to.deep.equal([1, 2]);
      expect(validatorSet.validators).to.deep.equal([signer1.address, signer2.address]);
    });

    it("should fail to set initial validator set", async function () {
      const payload = getPayloadForAction([
        11, [getUncomprPubkey(signer1)], [1], 1, 1
      ], NEW_VALSET)
      await expect(lombard.setInitalValidatorSet(payload))
        .to.revertedWithCustomError(lombard, "ValSetAlreadySet");
    });

    it("should fail if epoch is not increasing", async function () {
      const data = await signNewValSetPayload(
        [signer3, signer1, signer2],
        [true, true, false],
        10,
        [getUncomprPubkey(signer1), getUncomprPubkey(signer2)],
        [1, 1],
        1,
        1
      );
      await expect(lombard.setNextValidatorSet(data.payload, data.proof))
      .to.be.revertedWithCustomError(lombard, "InvalidEpoch");
    });

    it("should fail if treshold is zero", async function () {
      const data = await signNewValSetPayload(
        [signer3, signer1, signer2],
        [true, true, false],
        11,
        [getUncomprPubkey(signer2), getUncomprPubkey(signer1)],
        [1, 1],
        0,
        1,
      );
      await expect(lombard.setNextValidatorSet(data.payload, data.proof))
      .to.be.revertedWithCustomError(lombard, "InvalidThreshold");
    });

    it("should fail if treshold is over the sum of weights", async function () {
      const data = await signNewValSetPayload(
        [signer3, signer1, signer2],
        [true, true, false],
        11,
        [getUncomprPubkey(signer2), getUncomprPubkey(signer1)],
        [1, 1],
        3,
        1,
      );
      await expect(lombard.setNextValidatorSet(data.payload, data.proof))
      .to.be.revertedWithCustomError(lombard, "InvalidThreshold");
    });

    it("should fail if zero weights are used", async function () {
      const data = await signNewValSetPayload(
        [signer3, signer1, signer2],
        [true, true, false],
        11,
        [getUncomprPubkey(signer2), getUncomprPubkey(signer1)],
        [1, 0],
        3,
        1,
      );
      await expect(lombard.setNextValidatorSet(data.payload, data.proof))
      .to.be.revertedWithCustomError(lombard, "ZeroWeight");
    });

    describe("Signature verification", function () {
      it("should validate correct signatures", async function () {
        const data = await signDepositBridgePayload(
          [signer3, signer1, signer2],
          [true, true, false],
          1n,
          signer1.address,
          1n,
          signer2.address,
          signer3.address,
          10,
        );

        await lombard.checkProof(data.payloadHash, data.proof);
      });

      it("should revert on invalid signatures", async function () {

        const data = await signDepositBridgePayload(
          [signer3, signer1, signer2],
          [true, true, false],
          1n,
          signer1.address,
          1n,
          signer2.address,
          signer3.address,
          10,
        );

        const payload = getPayloadForAction([
          ethers.AbiCoder.defaultAbiCoder().encode(["uint256"], [1]),
          ethers.AbiCoder.defaultAbiCoder().encode(["address"], [signer1.address]), //any address
          ethers.AbiCoder.defaultAbiCoder().encode(["uint256"], [2]), // // mismatching chainId
          ethers.AbiCoder.defaultAbiCoder().encode(["address"], [signer2.address]), //any address
          ethers.AbiCoder.defaultAbiCoder().encode(["address"], [signer3.address]), //any address
          ethers.AbiCoder.defaultAbiCoder().encode(["uint64"], [10]),
          ethers.AbiCoder.defaultAbiCoder().encode(["uint256"], [0]),
          ],
          DEPOSIT_BRIDGE_ACTION
        );

        await expect(lombard.checkProof(ethers.sha256(payload), data.proof))
        .to.be.revertedWithCustomError(lombard, "WrongSignatureReceived");
      });
    });
  });
});

describe("Consortium with real data", function () {
  const initialValset = "0x4aab1d6f000000000000000000000000000000000000000000000000000000000000000200000000000000000000000000000000000000000000000000000000000000a000000000000000000000000000000000000000000000000000000000000002a000000000000000000000000000000000000000000000000000000000000000f0000000000000000000000000000000000000000000000000000000000000001d0000000000000000000000000000000000000000000000000000000000000003000000000000000000000000000000000000000000000000000000000000006000000000000000000000000000000000000000000000000000000000000000e00000000000000000000000000000000000000000000000000000000000000160000000000000000000000000000000000000000000000000000000000000004104434be45682238709526d562c099570f7e7c19f670be0a41eff5fde784b0841cea3097052b8389e6424b799eb0a4b7e7a53abb4a62016cb7a7e0ffffb3b28e2700000000000000000000000000000000000000000000000000000000000000000000000000000000000000000000000000000000000000000000000000000410420b2a4abde0bd0a5943c8740b69d244a419ece11505afc6234f62b86c4e3575075dde75b95b988853231f210b28592bc31fa749b29dda5204186aca273413431000000000000000000000000000000000000000000000000000000000000000000000000000000000000000000000000000000000000000000000000000041041e706ef040f760e5f97504a97479d34bffa6205b35dd97a0815e9bbd1ab8add0fb73442ff761f27d2aebab49b7b0f1ace226c56bd3391c4e47af8071358a93a1000000000000000000000000000000000000000000000000000000000000000000000000000000000000000000000000000000000000000000000000000003000000000000000000000000000000000000000000000000000000000000006400000000000000000000000000000000000000000000000000000000000000640000000000000000000000000000000000000000000000000000000000000064"
  const signedValset = "0x4aab1d6f000000000000000000000000000000000000000000000000000000000000000300000000000000000000000000000000000000000000000000000000000000a000000000000000000000000000000000000000000000000000000000000003400000000000000000000000000000000000000000000000000000000000000140000000000000000000000000000000000000000000000000000000000000002300000000000000000000000000000000000000000000000000000000000000040000000000000000000000000000000000000000000000000000000000000080000000000000000000000000000000000000000000000000000000000000010000000000000000000000000000000000000000000000000000000000000001800000000000000000000000000000000000000000000000000000000000000200000000000000000000000000000000000000000000000000000000000000004104646fbb32507a14236d22e119b1ae32d7e264a9222a6f1ba7c886aa0a107e1ab4bb5075e9e3823f71dae3774d0537ca1d272967ae5c719dd1accb273dabfc079a00000000000000000000000000000000000000000000000000000000000000000000000000000000000000000000000000000000000000000000000000004104434be45682238709526d562c099570f7e7c19f670be0a41eff5fde784b0841cea3097052b8389e6424b799eb0a4b7e7a53abb4a62016cb7a7e0ffffb3b28e2700000000000000000000000000000000000000000000000000000000000000000000000000000000000000000000000000000000000000000000000000000410420b2a4abde0bd0a5943c8740b69d244a419ece11505afc6234f62b86c4e3575075dde75b95b988853231f210b28592bc31fa749b29dda5204186aca273413431000000000000000000000000000000000000000000000000000000000000000000000000000000000000000000000000000000000000000000000000000041041e706ef040f760e5f97504a97479d34bffa6205b35dd97a0815e9bbd1ab8add0fb73442ff761f27d2aebab49b7b0f1ace226c56bd3391c4e47af8071358a93a10000000000000000000000000000000000000000000000000000000000000000000000000000000000000000000000000000000000000000000000000000040000000000000000000000000000000000000000000000000000000000000064000000000000000000000000000000000000000000000000000000000000006400000000000000000000000000000000000000000000000000000000000000640000000000000000000000000000000000000000000000000000000000000064"
  const signatures = [
    '0x3044022069088ce4a517a5d63dfd6d85bec9abc415001a75dc0b7311b52ea76c18071b7c022066d7340a5e5cc207b4100bf12a2df70419d41608fab60ac78e310ea3b61e9a3b',
    '0x3045022100d6275a5624c4d55f1df944e9f30de86677b11eef143a9e8b743bc1872501324a0220120350dd88ed081dcf3fed920ae3aadff4454205905bb72d6a393d2b6a1265e6',
    '0x3045022100b9174f60d7af9d917ac6ccd84048711834af30e309a9297f92fccb83d5960acf0220011dbe7f98facd51c15819822e692bef5e78a103e9c88769c8353be18bd468be'
  ]

  let consortium: Consortium;
  let deployer: HardhatEthersSigner;

  before(async function () {
    [deployer] = await getSignersWithPrivateKeys();
    consortium = await deployContract<Consortium>("Consortium", [
      deployer.address,
    ]);
  })

  it("should set initial ValSet", async function () {
    await expect(consortium.setInitalValidatorSet(initialValset)).
      to.emit(consortium, "ValidatorSetUpdated").withArgs(
      2,
      ['0x677B78df56C189C18da25c331DC860257fE8f9e7', '0x86eA4Ef33437B6e51441130094927d1A69044A7D', '0x120Be8fc5738267821F2178B867c40181F374669'],
      [100n, 100n, 100n],
      240
    );
  });

  it("should update initial ValSet", async function () {

    const ethSigs: string[] = [];

    for (const sig of signatures) {
      let rawSig = ethers.getBytes(sig);

      // Extract R and S from the serialized signature
      // The serialized format is: 0x30 <length> 0x02 <length-of-R> <R> 0x02 <length-of-S> <S>
      let rStart = 4; // Skip the first 4 bytes (0x30, total length, 0x02, R length)
      let rLength = rawSig[3];

      // skip 0x00
      if (rawSig[4] == 0) {
        rStart += 1;
        rLength -= 1;
      }
      const sStart = rStart + rLength + 2; // Skip R and 0x02
      const sLength = rawSig[rStart+rLength+1];

      // Copy R and S into proof, padding to 32 bytes each
      const proof: Uint8Array = new Uint8Array(64);
      proof.set(rawSig.slice(rStart, rStart+rLength), 32-rLength)
      proof.set(rawSig.slice(sStart, sStart+sLength), 64-sLength);

      ethSigs.push(ethers.hexlify(proof))
    }

    const proof = encode(['bytes[]'], [ethSigs])
    await expect(consortium.setNextValidatorSet(signedValset, proof)).
    to.emit(consortium, "ValidatorSetUpdated").withArgs(
      3,
      ['0x8Ec19B6ee522D909E33eb0DaF41F5aA538a66b8D', '0x677B78df56C189C18da25c331DC860257fE8f9e7', '0x86eA4Ef33437B6e51441130094927d1A69044A7D', '0x120Be8fc5738267821F2178B867c40181F374669'],
      [100n, 100n, 100n, 100n],
      320
    );
  })
=======
    before(async function () {
        [deployer, signer1, signer2, signer3] =
            await getSignersWithPrivateKeys();
        lombard = await deployContract<Consortium>('Consortium', [
            deployer.address,
        ]);
        snapshot = await takeSnapshot();
    });

    afterEach(async function () {
        await snapshot.restore();
    });

    describe('Setters and getters', function () {
        it('should set the correct owner', async function () {
            expect(await lombard.owner()).to.equal(deployer.address);
        });
    });

    it('should revert if not validator set is set', async function () {
        // Empty proof should bypass check if not properly handled
        // Message is not relevant for this test
        await expect(
            lombard.checkProof(ethers.randomBytes(32), '0x')
        ).to.be.revertedWithCustomError(lombard, 'NoValidatorSet');
    });

    describe('With Initial ValidatorSet', function () {
        beforeEach(async function () {
            const initialValset = getPayloadForAction(
                [
                    10,
                    [signer3.publicKey, signer1.publicKey, signer2.publicKey],
                    [1, 1, 1],
                    2,
                    1,
                ],
                NEW_VALSET
            );

            await lombard.setInitalValidatorSet(initialValset);
        });

        it('should set the correct threshold', async function () {
            const validatorSet = await lombard.getValidatoSet(10);
            expect(validatorSet.weightThreshold).to.equal(2);
            expect(validatorSet.weights).to.deep.equal([1, 1, 1]);
            expect(validatorSet.validators).to.deep.equal([
                signer3.address,
                signer1.address,
                signer2.address,
            ]);
        });

        it('should set the correct epoch', async function () {
            expect(await lombard.curEpoch()).to.equal(10);
        });

        it('should set the new consortium correctly', async function () {
            const data = await signNewValSetPayload(
                [signer3, signer1, signer2],
                [true, true, false],
                11,
                [signer1.publicKey, signer2.publicKey],
                [1, 2],
                3,
                1
            );
            await expect(lombard.setNextValidatorSet(data.payload, data.proof))
                .to.emit(lombard, 'ValidatorSetUpdated')
                .withArgs(11, [signer1.address, signer2.address], [1, 2], 3);

            const validatorSet = await lombard.getValidatoSet(11);
            expect(validatorSet.weightThreshold).to.equal(3);
            expect(validatorSet.weights).to.deep.equal([1, 2]);
            expect(validatorSet.validators).to.deep.equal([
                signer1.address,
                signer2.address,
            ]);
        });

        it('should fail to set initial validator set', async function () {
            const payload = getPayloadForAction(
                [11, [signer1.publicKey], [1], 1, 1],
                NEW_VALSET
            );
            await expect(
                lombard.setInitalValidatorSet(payload)
            ).to.revertedWithCustomError(lombard, 'ValSetAlreadySet');
        });

        it('should fail if epoch is not increasing', async function () {
            const data = await signNewValSetPayload(
                [signer3, signer1, signer2],
                [true, true, false],
                10,
                [signer1.publicKey, signer2.publicKey],
                [1, 1],
                1,
                1
            );
            await expect(
                lombard.setNextValidatorSet(data.payload, data.proof)
            ).to.be.revertedWithCustomError(lombard, 'InvalidEpoch');
        });

        it('should fail if new consortium is not increasing', async function () {
            const data = await signNewValSetPayload(
                [signer3, signer1, signer2],
                [true, true, false],
                11,
                [signer2.publicKey, signer1.publicKey],
                [1, 1],
                1,
                1
            );
            await expect(
                lombard.setNextValidatorSet(data.payload, data.proof)
            ).to.be.revertedWithCustomError(
                lombard,
                'NotIncreasingValidatorSet'
            );
        });

        it('should fail if treshold is zero', async function () {
            const data = await signNewValSetPayload(
                [signer3, signer1, signer2],
                [true, true, false],
                11,
                [signer2.publicKey, signer1.publicKey],
                [1, 1],
                0,
                1
            );
            await expect(
                lombard.setNextValidatorSet(data.payload, data.proof)
            ).to.be.revertedWithCustomError(lombard, 'InvalidThreshold');
        });

        it('should fail if treshold is over the sum of weights', async function () {
            const data = await signNewValSetPayload(
                [signer3, signer1, signer2],
                [true, true, false],
                11,
                [signer2.publicKey, signer1.publicKey],
                [1, 1],
                3,
                1
            );
            await expect(
                lombard.setNextValidatorSet(data.payload, data.proof)
            ).to.be.revertedWithCustomError(lombard, 'InvalidThreshold');
        });

        it('should fail if zero weights are used', async function () {
            const data = await signNewValSetPayload(
                [signer3, signer1, signer2],
                [true, true, false],
                11,
                [signer2.publicKey, signer1.publicKey],
                [1, 0],
                3,
                1
            );
            await expect(
                lombard.setNextValidatorSet(data.payload, data.proof)
            ).to.be.revertedWithCustomError(lombard, 'ZeroWeight');
        });

        describe('Signature verification', function () {
            it('should validate correct signatures', async function () {
                const data = await signDepositBridgePayload(
                    [signer3, signer1, signer2],
                    [true, true, false],
                    1n,
                    signer1.address,
                    1n,
                    signer2.address,
                    signer3.address,
                    10
                );

                await lombard.checkProof(data.payloadHash, data.proof);
            });

            it('should revert on invalid signatures', async function () {
                const data = await signDepositBridgePayload(
                    [signer3, signer1, signer2],
                    [true, true, false],
                    1n,
                    signer1.address,
                    1n,
                    signer2.address,
                    signer3.address,
                    10
                );

                const payload = getPayloadForAction(
                    [
                        ethers.AbiCoder.defaultAbiCoder().encode(
                            ['uint256'],
                            [1]
                        ),
                        ethers.AbiCoder.defaultAbiCoder().encode(
                            ['address'],
                            [signer1.address]
                        ), //any address
                        ethers.AbiCoder.defaultAbiCoder().encode(
                            ['uint256'],
                            [2]
                        ), // // mismatching chainId
                        ethers.AbiCoder.defaultAbiCoder().encode(
                            ['address'],
                            [signer2.address]
                        ), //any address
                        ethers.AbiCoder.defaultAbiCoder().encode(
                            ['address'],
                            [signer3.address]
                        ), //any address
                        ethers.AbiCoder.defaultAbiCoder().encode(
                            ['uint64'],
                            [10]
                        ),
                        ethers.AbiCoder.defaultAbiCoder().encode(
                            ['uint256'],
                            [0]
                        ),
                    ],
                    DEPOSIT_BRIDGE_ACTION
                );

                await expect(
                    lombard.checkProof(ethers.sha256(payload), data.proof)
                ).to.be.revertedWithCustomError(
                    lombard,
                    'SignatureVerificationFailed'
                );
            });
        });
    });
>>>>>>> fe4a2ee7
});<|MERGE_RESOLUTION|>--- conflicted
+++ resolved
@@ -2,7 +2,6 @@
 import { expect } from 'chai';
 import { takeSnapshot } from '@nomicfoundation/hardhat-toolbox/network-helpers';
 import {
-<<<<<<< HEAD
   deployContract,
   getSignersWithPrivateKeys,
   getPayloadForAction,
@@ -12,72 +11,6 @@
 import { Consortium } from "../typechain-types";
 import { SnapshotRestorer } from "@nomicfoundation/hardhat-network-helpers/src/helpers/takeSnapshot";
 
-describe("Consortium", function () {
-  let deployer: HardhatEthersSigner,
-    signer1: HardhatEthersSigner,
-    signer2: HardhatEthersSigner,
-    signer3: HardhatEthersSigner;
-  let lombard: Consortium;
-  let snapshot: SnapshotRestorer;
-
-  before(async function () {
-    [deployer, signer1, signer2, signer3] = await getSignersWithPrivateKeys();
-    lombard = await deployContract<Consortium>("Consortium", [
-      deployer.address,
-    ]);
-    snapshot = await takeSnapshot();
-  });
-
-  afterEach(async function () {
-    await snapshot.restore();
-  });
-
-  describe("Setters and getters", function () {
-    it("should set the correct owner", async function () {
-      expect(await lombard.owner()).to.equal(deployer.address);
-    });
-  });
-
-  it("should revert if not validator set is set", async function () {
-    // Empty proof should bypass check if not properly handled
-    // Message is not relevant for this test
-    await expect(lombard.checkProof(ethers.randomBytes(32), "0x")) 
-      .to.be.revertedWithCustomError(lombard, "NoValidatorSet");
-  })
-
-  describe("With Initial ValidatorSet", function () {
-    beforeEach(async function () {
-      const initialValset = getPayloadForAction([
-        10,
-          [getUncomprPubkey(signer3), getUncomprPubkey(signer1), getUncomprPubkey(signer2)],
-        [1, 1, 1],
-        2,
-        1
-      ], NEW_VALSET)
-
-      await lombard.setInitalValidatorSet(initialValset);
-    })
-
-    it("should set the correct threshold", async function () {
-      const validatorSet = await lombard.getValidatoSet(10);
-      expect(validatorSet.weightThreshold).to.equal(2);
-      expect(validatorSet.weights).to.deep.equal([1, 1, 1]);
-      expect(validatorSet.validators).to.deep.equal([signer3.address, signer1.address, signer2.address]);
-    });
-=======
-    deployContract,
-    getSignersWithPrivateKeys,
-    getPayloadForAction,
-    NEW_VALSET,
-    DEPOSIT_BRIDGE_ACTION,
-    signDepositBridgePayload,
-    signNewValSetPayload,
-} from './helpers';
-import type { HardhatEthersSigner } from '@nomicfoundation/hardhat-ethers/signers';
-import { Consortium } from '../typechain-types';
-import { SnapshotRestorer } from '@nomicfoundation/hardhat-network-helpers/src/helpers/takeSnapshot';
->>>>>>> fe4a2ee7
-
 describe('Consortium', function () {
     let deployer: HardhatEthersSigner,
         signer1: HardhatEthersSigner,
@@ -86,48 +19,111 @@
     let lombard: Consortium;
     let snapshot: SnapshotRestorer;
 
-<<<<<<< HEAD
-    it("should set the new consortium correctly", async function () {
-      const data = await signNewValSetPayload(
-        [signer3, signer1, signer2],
-        [true, true, false],
-        11,
-        [getUncomprPubkey(signer1), getUncomprPubkey(signer2)],
-        [1, 2],
-        3,
-        1
-      );
-      await expect(lombard.setNextValidatorSet(data.payload, data.proof))
-      .to.emit(lombard, "ValidatorSetUpdated")
-      .withArgs(11, [signer1.address, signer2.address], [1, 2], 3);
-
-      const validatorSet = await lombard.getValidatoSet(11);
-      expect(validatorSet.weightThreshold).to.equal(3);
-      expect(validatorSet.weights).to.deep.equal([1, 2]);
-      expect(validatorSet.validators).to.deep.equal([signer1.address, signer2.address]);
-    });
-
-    it("should fail to set initial validator set", async function () {
-      const payload = getPayloadForAction([
-        11, [getUncomprPubkey(signer1)], [1], 1, 1
-      ], NEW_VALSET)
-      await expect(lombard.setInitalValidatorSet(payload))
-        .to.revertedWithCustomError(lombard, "ValSetAlreadySet");
-    });
-
-    it("should fail if epoch is not increasing", async function () {
-      const data = await signNewValSetPayload(
-        [signer3, signer1, signer2],
-        [true, true, false],
-        10,
-        [getUncomprPubkey(signer1), getUncomprPubkey(signer2)],
-        [1, 1],
-        1,
-        1
-      );
-      await expect(lombard.setNextValidatorSet(data.payload, data.proof))
-      .to.be.revertedWithCustomError(lombard, "InvalidEpoch");
-    });
+    before(async function () {
+        [deployer, signer1, signer2, signer3] =
+            await getSignersWithPrivateKeys();
+        lombard = await deployContract<Consortium>('Consortium', [
+            deployer.address,
+        ]);
+        snapshot = await takeSnapshot();
+    });
+
+    afterEach(async function () {
+        await snapshot.restore();
+    });
+
+    describe('Setters and getters', function () {
+        it('should set the correct owner', async function () {
+            expect(await lombard.owner()).to.equal(deployer.address);
+        });
+    });
+
+    it('should revert if not validator set is set', async function () {
+        // Empty proof should bypass check if not properly handled
+        // Message is not relevant for this test
+        await expect(
+            lombard.checkProof(ethers.randomBytes(32), '0x')
+        ).to.be.revertedWithCustomError(lombard, 'NoValidatorSet');
+    });
+
+    describe('With Initial ValidatorSet', function () {
+        beforeEach(async function () {
+            const initialValset = getPayloadForAction(
+                [
+                    10,
+                    [getUncomprPubkey(signer3), getUncomprPubkey(signer1), getUncomprPubkey(signer2)],
+                    [1, 1, 1],
+                    2,
+                    1,
+                ],
+                NEW_VALSET
+            );
+
+            await lombard.setInitalValidatorSet(initialValset);
+        });
+
+        it('should set the correct threshold', async function () {
+            const validatorSet = await lombard.getValidatoSet(10);
+            expect(validatorSet.weightThreshold).to.equal(2);
+            expect(validatorSet.weights).to.deep.equal([1, 1, 1]);
+            expect(validatorSet.validators).to.deep.equal([
+                signer3.address,
+                signer1.address,
+                signer2.address,
+            ]);
+        });
+
+        it('should set the correct epoch', async function () {
+            expect(await lombard.curEpoch()).to.equal(10);
+        });
+
+        it('should set the new consortium correctly', async function () {
+            const data = await signNewValSetPayload(
+                [signer3, signer1, signer2],
+                [true, true, false],
+                11,
+                [getUncomprPubkey(signer1), getUncomprPubkey(signer2)],
+                [1, 2],
+                3,
+                1
+            );
+            await expect(lombard.setNextValidatorSet(data.payload, data.proof))
+                .to.emit(lombard, 'ValidatorSetUpdated')
+                .withArgs(11, [signer1.address, signer2.address], [1, 2], 3);
+
+            const validatorSet = await lombard.getValidatoSet(11);
+            expect(validatorSet.weightThreshold).to.equal(3);
+            expect(validatorSet.weights).to.deep.equal([1, 2]);
+            expect(validatorSet.validators).to.deep.equal([
+                signer1.address,
+                signer2.address,
+            ]);
+        });
+
+        it('should fail to set initial validator set', async function () {
+            const payload = getPayloadForAction(
+                [11, [getUncomprPubkey(signer1)], [1], 1, 1],
+                NEW_VALSET
+            );
+            await expect(
+                lombard.setInitalValidatorSet(payload)
+            ).to.revertedWithCustomError(lombard, 'ValSetAlreadySet');
+        });
+
+        it('should fail if epoch is not increasing', async function () {
+            const data = await signNewValSetPayload(
+                [signer3, signer1, signer2],
+                [true, true, false],
+                10,
+                [getUncomprPubkey(signer1), getUncomprPubkey(signer2)],
+                [1, 1],
+                1,
+                1
+            );
+            await expect(
+                lombard.setNextValidatorSet(data.payload, data.proof)
+            ).to.be.revertedWithCustomError(lombard, 'InvalidEpoch');
+        });
 
     it("should fail if treshold is zero", async function () {
       const data = await signNewValSetPayload(
@@ -143,294 +139,12 @@
       .to.be.revertedWithCustomError(lombard, "InvalidThreshold");
     });
 
-    it("should fail if treshold is over the sum of weights", async function () {
-      const data = await signNewValSetPayload(
-        [signer3, signer1, signer2],
-        [true, true, false],
-        11,
-        [getUncomprPubkey(signer2), getUncomprPubkey(signer1)],
-        [1, 1],
-        3,
-        1,
-      );
-      await expect(lombard.setNextValidatorSet(data.payload, data.proof))
-      .to.be.revertedWithCustomError(lombard, "InvalidThreshold");
-    });
-
-    it("should fail if zero weights are used", async function () {
-      const data = await signNewValSetPayload(
-        [signer3, signer1, signer2],
-        [true, true, false],
-        11,
-        [getUncomprPubkey(signer2), getUncomprPubkey(signer1)],
-        [1, 0],
-        3,
-        1,
-      );
-      await expect(lombard.setNextValidatorSet(data.payload, data.proof))
-      .to.be.revertedWithCustomError(lombard, "ZeroWeight");
-    });
-
-    describe("Signature verification", function () {
-      it("should validate correct signatures", async function () {
-        const data = await signDepositBridgePayload(
-          [signer3, signer1, signer2],
-          [true, true, false],
-          1n,
-          signer1.address,
-          1n,
-          signer2.address,
-          signer3.address,
-          10,
-        );
-
-        await lombard.checkProof(data.payloadHash, data.proof);
-      });
-
-      it("should revert on invalid signatures", async function () {
-
-        const data = await signDepositBridgePayload(
-          [signer3, signer1, signer2],
-          [true, true, false],
-          1n,
-          signer1.address,
-          1n,
-          signer2.address,
-          signer3.address,
-          10,
-        );
-
-        const payload = getPayloadForAction([
-          ethers.AbiCoder.defaultAbiCoder().encode(["uint256"], [1]),
-          ethers.AbiCoder.defaultAbiCoder().encode(["address"], [signer1.address]), //any address
-          ethers.AbiCoder.defaultAbiCoder().encode(["uint256"], [2]), // // mismatching chainId
-          ethers.AbiCoder.defaultAbiCoder().encode(["address"], [signer2.address]), //any address
-          ethers.AbiCoder.defaultAbiCoder().encode(["address"], [signer3.address]), //any address
-          ethers.AbiCoder.defaultAbiCoder().encode(["uint64"], [10]),
-          ethers.AbiCoder.defaultAbiCoder().encode(["uint256"], [0]),
-          ],
-          DEPOSIT_BRIDGE_ACTION
-        );
-
-        await expect(lombard.checkProof(ethers.sha256(payload), data.proof))
-        .to.be.revertedWithCustomError(lombard, "WrongSignatureReceived");
-      });
-    });
-  });
-});
-
-describe("Consortium with real data", function () {
-  const initialValset = "0x4aab1d6f000000000000000000000000000000000000000000000000000000000000000200000000000000000000000000000000000000000000000000000000000000a000000000000000000000000000000000000000000000000000000000000002a000000000000000000000000000000000000000000000000000000000000000f0000000000000000000000000000000000000000000000000000000000000001d0000000000000000000000000000000000000000000000000000000000000003000000000000000000000000000000000000000000000000000000000000006000000000000000000000000000000000000000000000000000000000000000e00000000000000000000000000000000000000000000000000000000000000160000000000000000000000000000000000000000000000000000000000000004104434be45682238709526d562c099570f7e7c19f670be0a41eff5fde784b0841cea3097052b8389e6424b799eb0a4b7e7a53abb4a62016cb7a7e0ffffb3b28e2700000000000000000000000000000000000000000000000000000000000000000000000000000000000000000000000000000000000000000000000000000410420b2a4abde0bd0a5943c8740b69d244a419ece11505afc6234f62b86c4e3575075dde75b95b988853231f210b28592bc31fa749b29dda5204186aca273413431000000000000000000000000000000000000000000000000000000000000000000000000000000000000000000000000000000000000000000000000000041041e706ef040f760e5f97504a97479d34bffa6205b35dd97a0815e9bbd1ab8add0fb73442ff761f27d2aebab49b7b0f1ace226c56bd3391c4e47af8071358a93a1000000000000000000000000000000000000000000000000000000000000000000000000000000000000000000000000000000000000000000000000000003000000000000000000000000000000000000000000000000000000000000006400000000000000000000000000000000000000000000000000000000000000640000000000000000000000000000000000000000000000000000000000000064"
-  const signedValset = "0x4aab1d6f000000000000000000000000000000000000000000000000000000000000000300000000000000000000000000000000000000000000000000000000000000a000000000000000000000000000000000000000000000000000000000000003400000000000000000000000000000000000000000000000000000000000000140000000000000000000000000000000000000000000000000000000000000002300000000000000000000000000000000000000000000000000000000000000040000000000000000000000000000000000000000000000000000000000000080000000000000000000000000000000000000000000000000000000000000010000000000000000000000000000000000000000000000000000000000000001800000000000000000000000000000000000000000000000000000000000000200000000000000000000000000000000000000000000000000000000000000004104646fbb32507a14236d22e119b1ae32d7e264a9222a6f1ba7c886aa0a107e1ab4bb5075e9e3823f71dae3774d0537ca1d272967ae5c719dd1accb273dabfc079a00000000000000000000000000000000000000000000000000000000000000000000000000000000000000000000000000000000000000000000000000004104434be45682238709526d562c099570f7e7c19f670be0a41eff5fde784b0841cea3097052b8389e6424b799eb0a4b7e7a53abb4a62016cb7a7e0ffffb3b28e2700000000000000000000000000000000000000000000000000000000000000000000000000000000000000000000000000000000000000000000000000000410420b2a4abde0bd0a5943c8740b69d244a419ece11505afc6234f62b86c4e3575075dde75b95b988853231f210b28592bc31fa749b29dda5204186aca273413431000000000000000000000000000000000000000000000000000000000000000000000000000000000000000000000000000000000000000000000000000041041e706ef040f760e5f97504a97479d34bffa6205b35dd97a0815e9bbd1ab8add0fb73442ff761f27d2aebab49b7b0f1ace226c56bd3391c4e47af8071358a93a10000000000000000000000000000000000000000000000000000000000000000000000000000000000000000000000000000000000000000000000000000040000000000000000000000000000000000000000000000000000000000000064000000000000000000000000000000000000000000000000000000000000006400000000000000000000000000000000000000000000000000000000000000640000000000000000000000000000000000000000000000000000000000000064"
-  const signatures = [
-    '0x3044022069088ce4a517a5d63dfd6d85bec9abc415001a75dc0b7311b52ea76c18071b7c022066d7340a5e5cc207b4100bf12a2df70419d41608fab60ac78e310ea3b61e9a3b',
-    '0x3045022100d6275a5624c4d55f1df944e9f30de86677b11eef143a9e8b743bc1872501324a0220120350dd88ed081dcf3fed920ae3aadff4454205905bb72d6a393d2b6a1265e6',
-    '0x3045022100b9174f60d7af9d917ac6ccd84048711834af30e309a9297f92fccb83d5960acf0220011dbe7f98facd51c15819822e692bef5e78a103e9c88769c8353be18bd468be'
-  ]
-
-  let consortium: Consortium;
-  let deployer: HardhatEthersSigner;
-
-  before(async function () {
-    [deployer] = await getSignersWithPrivateKeys();
-    consortium = await deployContract<Consortium>("Consortium", [
-      deployer.address,
-    ]);
-  })
-
-  it("should set initial ValSet", async function () {
-    await expect(consortium.setInitalValidatorSet(initialValset)).
-      to.emit(consortium, "ValidatorSetUpdated").withArgs(
-      2,
-      ['0x677B78df56C189C18da25c331DC860257fE8f9e7', '0x86eA4Ef33437B6e51441130094927d1A69044A7D', '0x120Be8fc5738267821F2178B867c40181F374669'],
-      [100n, 100n, 100n],
-      240
-    );
-  });
-
-  it("should update initial ValSet", async function () {
-
-    const ethSigs: string[] = [];
-
-    for (const sig of signatures) {
-      let rawSig = ethers.getBytes(sig);
-
-      // Extract R and S from the serialized signature
-      // The serialized format is: 0x30 <length> 0x02 <length-of-R> <R> 0x02 <length-of-S> <S>
-      let rStart = 4; // Skip the first 4 bytes (0x30, total length, 0x02, R length)
-      let rLength = rawSig[3];
-
-      // skip 0x00
-      if (rawSig[4] == 0) {
-        rStart += 1;
-        rLength -= 1;
-      }
-      const sStart = rStart + rLength + 2; // Skip R and 0x02
-      const sLength = rawSig[rStart+rLength+1];
-
-      // Copy R and S into proof, padding to 32 bytes each
-      const proof: Uint8Array = new Uint8Array(64);
-      proof.set(rawSig.slice(rStart, rStart+rLength), 32-rLength)
-      proof.set(rawSig.slice(sStart, sStart+sLength), 64-sLength);
-
-      ethSigs.push(ethers.hexlify(proof))
-    }
-
-    const proof = encode(['bytes[]'], [ethSigs])
-    await expect(consortium.setNextValidatorSet(signedValset, proof)).
-    to.emit(consortium, "ValidatorSetUpdated").withArgs(
-      3,
-      ['0x8Ec19B6ee522D909E33eb0DaF41F5aA538a66b8D', '0x677B78df56C189C18da25c331DC860257fE8f9e7', '0x86eA4Ef33437B6e51441130094927d1A69044A7D', '0x120Be8fc5738267821F2178B867c40181F374669'],
-      [100n, 100n, 100n, 100n],
-      320
-    );
-  })
-=======
-    before(async function () {
-        [deployer, signer1, signer2, signer3] =
-            await getSignersWithPrivateKeys();
-        lombard = await deployContract<Consortium>('Consortium', [
-            deployer.address,
-        ]);
-        snapshot = await takeSnapshot();
-    });
-
-    afterEach(async function () {
-        await snapshot.restore();
-    });
-
-    describe('Setters and getters', function () {
-        it('should set the correct owner', async function () {
-            expect(await lombard.owner()).to.equal(deployer.address);
-        });
-    });
-
-    it('should revert if not validator set is set', async function () {
-        // Empty proof should bypass check if not properly handled
-        // Message is not relevant for this test
-        await expect(
-            lombard.checkProof(ethers.randomBytes(32), '0x')
-        ).to.be.revertedWithCustomError(lombard, 'NoValidatorSet');
-    });
-
-    describe('With Initial ValidatorSet', function () {
-        beforeEach(async function () {
-            const initialValset = getPayloadForAction(
-                [
-                    10,
-                    [signer3.publicKey, signer1.publicKey, signer2.publicKey],
-                    [1, 1, 1],
-                    2,
-                    1,
-                ],
-                NEW_VALSET
-            );
-
-            await lombard.setInitalValidatorSet(initialValset);
-        });
-
-        it('should set the correct threshold', async function () {
-            const validatorSet = await lombard.getValidatoSet(10);
-            expect(validatorSet.weightThreshold).to.equal(2);
-            expect(validatorSet.weights).to.deep.equal([1, 1, 1]);
-            expect(validatorSet.validators).to.deep.equal([
-                signer3.address,
-                signer1.address,
-                signer2.address,
-            ]);
-        });
-
-        it('should set the correct epoch', async function () {
-            expect(await lombard.curEpoch()).to.equal(10);
-        });
-
-        it('should set the new consortium correctly', async function () {
-            const data = await signNewValSetPayload(
-                [signer3, signer1, signer2],
-                [true, true, false],
-                11,
-                [signer1.publicKey, signer2.publicKey],
-                [1, 2],
-                3,
-                1
-            );
-            await expect(lombard.setNextValidatorSet(data.payload, data.proof))
-                .to.emit(lombard, 'ValidatorSetUpdated')
-                .withArgs(11, [signer1.address, signer2.address], [1, 2], 3);
-
-            const validatorSet = await lombard.getValidatoSet(11);
-            expect(validatorSet.weightThreshold).to.equal(3);
-            expect(validatorSet.weights).to.deep.equal([1, 2]);
-            expect(validatorSet.validators).to.deep.equal([
-                signer1.address,
-                signer2.address,
-            ]);
-        });
-
-        it('should fail to set initial validator set', async function () {
-            const payload = getPayloadForAction(
-                [11, [signer1.publicKey], [1], 1, 1],
-                NEW_VALSET
-            );
-            await expect(
-                lombard.setInitalValidatorSet(payload)
-            ).to.revertedWithCustomError(lombard, 'ValSetAlreadySet');
-        });
-
-        it('should fail if epoch is not increasing', async function () {
-            const data = await signNewValSetPayload(
-                [signer3, signer1, signer2],
-                [true, true, false],
-                10,
-                [signer1.publicKey, signer2.publicKey],
-                [1, 1],
-                1,
-                1
-            );
-            await expect(
-                lombard.setNextValidatorSet(data.payload, data.proof)
-            ).to.be.revertedWithCustomError(lombard, 'InvalidEpoch');
-        });
-
-        it('should fail if new consortium is not increasing', async function () {
-            const data = await signNewValSetPayload(
-                [signer3, signer1, signer2],
-                [true, true, false],
-                11,
-                [signer2.publicKey, signer1.publicKey],
-                [1, 1],
-                1,
-                1
-            );
-            await expect(
-                lombard.setNextValidatorSet(data.payload, data.proof)
-            ).to.be.revertedWithCustomError(
-                lombard,
-                'NotIncreasingValidatorSet'
-            );
-        });
-
-        it('should fail if treshold is zero', async function () {
-            const data = await signNewValSetPayload(
-                [signer3, signer1, signer2],
-                [true, true, false],
-                11,
-                [signer2.publicKey, signer1.publicKey],
-                [1, 1],
-                0,
-                1
-            );
-            await expect(
-                lombard.setNextValidatorSet(data.payload, data.proof)
-            ).to.be.revertedWithCustomError(lombard, 'InvalidThreshold');
-        });
-
         it('should fail if treshold is over the sum of weights', async function () {
             const data = await signNewValSetPayload(
                 [signer3, signer1, signer2],
                 [true, true, false],
                 11,
-                [signer2.publicKey, signer1.publicKey],
+                [getUncomprPubkey(signer2), getUncomprPubkey(signer1)],
                 [1, 1],
                 3,
                 1
@@ -445,7 +159,7 @@
                 [signer3, signer1, signer2],
                 [true, true, false],
                 11,
-                [signer2.publicKey, signer1.publicKey],
+                [getUncomprPubkey(signer2), getUncomprPubkey(signer1)],
                 [1, 0],
                 3,
                 1
@@ -517,14 +231,77 @@
                     DEPOSIT_BRIDGE_ACTION
                 );
 
-                await expect(
-                    lombard.checkProof(ethers.sha256(payload), data.proof)
-                ).to.be.revertedWithCustomError(
-                    lombard,
-                    'SignatureVerificationFailed'
-                );
-            });
-        });
-    });
->>>>>>> fe4a2ee7
+        await expect(lombard.checkProof(ethers.sha256(payload), data.proof))
+        .to.be.revertedWithCustomError(lombard, "WrongSignatureReceived");
+      });
+    });
+  });
+});
+
+describe("Consortium with real data", function () {
+  const initialValset = "0x4aab1d6f000000000000000000000000000000000000000000000000000000000000000200000000000000000000000000000000000000000000000000000000000000a000000000000000000000000000000000000000000000000000000000000002a000000000000000000000000000000000000000000000000000000000000000f0000000000000000000000000000000000000000000000000000000000000001d0000000000000000000000000000000000000000000000000000000000000003000000000000000000000000000000000000000000000000000000000000006000000000000000000000000000000000000000000000000000000000000000e00000000000000000000000000000000000000000000000000000000000000160000000000000000000000000000000000000000000000000000000000000004104434be45682238709526d562c099570f7e7c19f670be0a41eff5fde784b0841cea3097052b8389e6424b799eb0a4b7e7a53abb4a62016cb7a7e0ffffb3b28e2700000000000000000000000000000000000000000000000000000000000000000000000000000000000000000000000000000000000000000000000000000410420b2a4abde0bd0a5943c8740b69d244a419ece11505afc6234f62b86c4e3575075dde75b95b988853231f210b28592bc31fa749b29dda5204186aca273413431000000000000000000000000000000000000000000000000000000000000000000000000000000000000000000000000000000000000000000000000000041041e706ef040f760e5f97504a97479d34bffa6205b35dd97a0815e9bbd1ab8add0fb73442ff761f27d2aebab49b7b0f1ace226c56bd3391c4e47af8071358a93a1000000000000000000000000000000000000000000000000000000000000000000000000000000000000000000000000000000000000000000000000000003000000000000000000000000000000000000000000000000000000000000006400000000000000000000000000000000000000000000000000000000000000640000000000000000000000000000000000000000000000000000000000000064"
+  const signedValset = "0x4aab1d6f000000000000000000000000000000000000000000000000000000000000000300000000000000000000000000000000000000000000000000000000000000a000000000000000000000000000000000000000000000000000000000000003400000000000000000000000000000000000000000000000000000000000000140000000000000000000000000000000000000000000000000000000000000002300000000000000000000000000000000000000000000000000000000000000040000000000000000000000000000000000000000000000000000000000000080000000000000000000000000000000000000000000000000000000000000010000000000000000000000000000000000000000000000000000000000000001800000000000000000000000000000000000000000000000000000000000000200000000000000000000000000000000000000000000000000000000000000004104646fbb32507a14236d22e119b1ae32d7e264a9222a6f1ba7c886aa0a107e1ab4bb5075e9e3823f71dae3774d0537ca1d272967ae5c719dd1accb273dabfc079a00000000000000000000000000000000000000000000000000000000000000000000000000000000000000000000000000000000000000000000000000004104434be45682238709526d562c099570f7e7c19f670be0a41eff5fde784b0841cea3097052b8389e6424b799eb0a4b7e7a53abb4a62016cb7a7e0ffffb3b28e2700000000000000000000000000000000000000000000000000000000000000000000000000000000000000000000000000000000000000000000000000000410420b2a4abde0bd0a5943c8740b69d244a419ece11505afc6234f62b86c4e3575075dde75b95b988853231f210b28592bc31fa749b29dda5204186aca273413431000000000000000000000000000000000000000000000000000000000000000000000000000000000000000000000000000000000000000000000000000041041e706ef040f760e5f97504a97479d34bffa6205b35dd97a0815e9bbd1ab8add0fb73442ff761f27d2aebab49b7b0f1ace226c56bd3391c4e47af8071358a93a10000000000000000000000000000000000000000000000000000000000000000000000000000000000000000000000000000000000000000000000000000040000000000000000000000000000000000000000000000000000000000000064000000000000000000000000000000000000000000000000000000000000006400000000000000000000000000000000000000000000000000000000000000640000000000000000000000000000000000000000000000000000000000000064"
+  const signatures = [
+    '0x3044022069088ce4a517a5d63dfd6d85bec9abc415001a75dc0b7311b52ea76c18071b7c022066d7340a5e5cc207b4100bf12a2df70419d41608fab60ac78e310ea3b61e9a3b',
+    '0x3045022100d6275a5624c4d55f1df944e9f30de86677b11eef143a9e8b743bc1872501324a0220120350dd88ed081dcf3fed920ae3aadff4454205905bb72d6a393d2b6a1265e6',
+    '0x3045022100b9174f60d7af9d917ac6ccd84048711834af30e309a9297f92fccb83d5960acf0220011dbe7f98facd51c15819822e692bef5e78a103e9c88769c8353be18bd468be'
+  ]
+
+  let consortium: Consortium;
+  let deployer: HardhatEthersSigner;
+
+  before(async function () {
+    [deployer] = await getSignersWithPrivateKeys();
+    consortium = await deployContract<Consortium>("Consortium", [
+      deployer.address,
+    ]);
+  })
+
+  it("should set initial ValSet", async function () {
+    await expect(consortium.setInitalValidatorSet(initialValset)).
+      to.emit(consortium, "ValidatorSetUpdated").withArgs(
+      2,
+      ['0x677B78df56C189C18da25c331DC860257fE8f9e7', '0x86eA4Ef33437B6e51441130094927d1A69044A7D', '0x120Be8fc5738267821F2178B867c40181F374669'],
+      [100n, 100n, 100n],
+      240
+    );
+  });
+
+  it("should update initial ValSet", async function () {
+
+    const ethSigs: string[] = [];
+
+    for (const sig of signatures) {
+      let rawSig = ethers.getBytes(sig);
+
+      // Extract R and S from the serialized signature
+      // The serialized format is: 0x30 <length> 0x02 <length-of-R> <R> 0x02 <length-of-S> <S>
+      let rStart = 4; // Skip the first 4 bytes (0x30, total length, 0x02, R length)
+      let rLength = rawSig[3];
+
+      // skip 0x00
+      if (rawSig[4] == 0) {
+        rStart += 1;
+        rLength -= 1;
+      }
+      const sStart = rStart + rLength + 2; // Skip R and 0x02
+      const sLength = rawSig[rStart+rLength+1];
+
+      // Copy R and S into proof, padding to 32 bytes each
+      const proof: Uint8Array = new Uint8Array(64);
+      proof.set(rawSig.slice(rStart, rStart+rLength), 32-rLength)
+      proof.set(rawSig.slice(sStart, sStart+sLength), 64-sLength);
+
+      ethSigs.push(ethers.hexlify(proof))
+    }
+
+    const proof = encode(['bytes[]'], [ethSigs])
+    await expect(consortium.setNextValidatorSet(signedValset, proof)).
+    to.emit(consortium, "ValidatorSetUpdated").withArgs(
+      3,
+      ['0x8Ec19B6ee522D909E33eb0DaF41F5aA538a66b8D', '0x677B78df56C189C18da25c331DC860257fE8f9e7', '0x86eA4Ef33437B6e51441130094927d1A69044A7D', '0x120Be8fc5738267821F2178B867c40181F374669'],
+      [100n, 100n, 100n, 100n],
+      320
+    );
+  })
 });