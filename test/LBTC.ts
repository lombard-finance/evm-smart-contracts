--- conflicted
+++ resolved
@@ -89,13 +89,6 @@
       expect(await lbtc.decimals()).to.equal(8n);
     });
 
-<<<<<<< HEAD
-    it("WBTC() unset", async function () {
-      expect(await lbtc.WBTC()).to.be.equal(ethers.ZeroAddress);
-    });
-
-=======
->>>>>>> 7e300658
     it("Bascule() unset", async function () {
       expect(await lbtc.Bascule()).to.be.equal(ethers.ZeroAddress);
     });
