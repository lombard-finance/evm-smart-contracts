import { ethers } from "hardhat";
import { expect } from "chai";
import { takeSnapshot } from "@nomicfoundation/hardhat-toolbox/network-helpers";
import {
  deployContract,
  getSignersWithPrivateKeys,
  CHAIN_ID,
  generatePermitSignature, DEPOSIT_BTC_ACTION, DEPOSIT_BRIDGE_ACTION, NEW_VALSET,
  encode, signDepositBridgePayload, getPayloadForAction, signDepositBtcPayload,
} from "./helpers";
import type { HardhatEthersSigner } from "@nomicfoundation/hardhat-ethers/signers";
import { LBTCMock, Bascule, Consortium } from "../typechain-types";
import { SnapshotRestorer } from "@nomicfoundation/hardhat-network-helpers/src/helpers/takeSnapshot";
import {hexlify} from "ethers";

describe("LBTC", function () {
  let deployer: HardhatEthersSigner,
    signer1: HardhatEthersSigner,
    signer2: HardhatEthersSigner,
    signer3: HardhatEthersSigner,
    treasury: HardhatEthersSigner,
    reporter: HardhatEthersSigner,
    admin: HardhatEthersSigner,
    pauser: HardhatEthersSigner;
  let lbtc: LBTCMock;
  let lbtc2: LBTCMock;
  let bascule: Bascule;
  let consortium: Consortium;
  let snapshot: SnapshotRestorer;
  let snapshotTimestamp: number;

  before(async function () {
    [
      deployer,
      signer1,
      signer2,
      signer3,
      treasury,
      admin,
      pauser,
      reporter,
    ] = await getSignersWithPrivateKeys();

    consortium = await deployContract<Consortium>("Consortium", [deployer.address]);
    lbtc = await deployContract<LBTCMock>("LBTCMock", [await consortium.getAddress(), 100, deployer.address]);
    lbtc2 = await deployContract<LBTCMock>("LBTCMock", [await consortium.getAddress(), 100, deployer.address]);
    bascule = await deployContract<Bascule>("Bascule", [admin.address, pauser.address, reporter.address, await lbtc.getAddress(), 100], false);

    await lbtc.changeTreasuryAddress(treasury.address);
    await lbtc2.changeTreasuryAddress(treasury.address);

    const initialValset = getPayloadForAction([
      1, [signer1.publicKey], [1], 1, 1
    ], NEW_VALSET)

    await consortium.setInitalValidatorSet(initialValset);

    // mock minter for lbtc
    await lbtc.addMinter(deployer.address);
    await lbtc2.addMinter(deployer.address);

    snapshot = await takeSnapshot();
    snapshotTimestamp = (await ethers.provider.getBlock("latest"))!.timestamp;
  });

  afterEach(async function () {
    // clean the state after each test
    await snapshot.restore();
  });

  describe("Setters and getters", function () {
    // TODO: check treasury

    it("owner() is deployer", async function () {
      expect(await lbtc.owner()).to.equal(deployer.address);
    });

    it("consortium() set at initialization", async function () {
      expect(await lbtc.consortium()).to.equal(await consortium.getAddress());
    });

    it("decimals()", async function () {
      expect(await lbtc.decimals()).to.equal(8n);
    });

    it("Bascule() unset", async function () {
      expect(await lbtc.Bascule()).to.be.equal(ethers.ZeroAddress);
    });

    it("pause() turns on enforced pause", async function () {
      expect(await lbtc.paused()).to.be.false;
      await expect(lbtc.transferPauserRole(pauser.address))
        .to.emit(lbtc, "PauserRoleTransferred")
        .withArgs(ethers.ZeroAddress, pauser.address);
      await expect(lbtc.connect(pauser).pause())
        .to.emit(lbtc, "Paused")
        .withArgs(pauser.address);
      expect(await lbtc.paused()).to.be.true;
    });

    it("pause() reverts when called by not an pauser", async function () {
      await expect(lbtc.connect(signer1).pause())
        .to.revertedWithCustomError(lbtc, "UnauthorizedAccount")
        .withArgs(signer1.address);
    });

    it("unpause() turns off enforced pause", async function () {
      await expect(lbtc.transferPauserRole(pauser.address))
        .to.emit(lbtc, "PauserRoleTransferred")
        .withArgs(ethers.ZeroAddress, pauser.address);

      await lbtc.connect(pauser).pause();
      expect(await lbtc.paused()).to.be.true;
      await expect(lbtc.connect(pauser).unpause())
        .to.emit(lbtc, "Unpaused")
        .withArgs(pauser.address);
      expect(await lbtc.paused()).to.be.false;
    });

    it("unpause() reverts when called by not an pauser", async function () {
      await expect(lbtc.transferPauserRole(pauser.address))
        .to.emit(lbtc, "PauserRoleTransferred")
        .withArgs(ethers.ZeroAddress, pauser.address);
      await lbtc.connect(pauser).pause();
      expect(await lbtc.paused()).to.be.true;
      await expect(lbtc.connect(signer1).unpause())
        .to.revertedWithCustomError(lbtc, "UnauthorizedAccount")
        .withArgs(signer1.address);
    });

    it("changeNameAndSymbol", async function () {
      const newName = "NEW_NAME";
      const newSymbol = "NEW_SYMBOL";
      await expect(lbtc.changeNameAndSymbol(newName, newSymbol))
        .to.emit(lbtc, "NameAndSymbolChanged")
        .withArgs(newName, newSymbol);
      expect(await lbtc.name()).to.be.eq(newName);
      expect(await lbtc.symbol()).to.be.eq(newSymbol);
    });

    it("toggleWithdrawals() enables or disables burn", async function () {
      await expect(lbtc.toggleWithdrawals())
        .to.emit(lbtc, "WithdrawalsEnabled")
        .withArgs(true);

      await expect(lbtc.toggleWithdrawals())
        .to.emit(lbtc, "WithdrawalsEnabled")
        .withArgs(false);
    });

    it("toggleWithdrawals() reverts when called by not an owner", async function () {
      await expect(
        lbtc.connect(signer1).toggleWithdrawals()
      ).to.revertedWithCustomError(lbtc, "OwnableUnauthorizedAccount");
    });

    it("changeBascule", async function () {
      await expect(lbtc.changeBascule(await bascule.getAddress()))
        .to.emit(lbtc, "BasculeChanged")
        .withArgs(ethers.ZeroAddress, await bascule.getAddress());
      await expect(lbtc.changeBascule(ethers.ZeroAddress))
        .to.emit(lbtc, "BasculeChanged")
        .withArgs(await bascule.getAddress(), ethers.ZeroAddress);
    });

    it("addMinter should be callable by owner", async function () {
      await expect(lbtc.addMinter(signer1.address))
        .to.emit(lbtc, "MinterUpdated")
        .withArgs(signer1.address, true);
      expect(await lbtc.isMinter(signer1.address)).to.be.true;
      await lbtc.connect(signer1)[["mint(address,uint256)"]](signer2.address, 100_000_000n);
      expect(await lbtc.balanceOf(signer2.address)).to.be.eq(100_000_000n);
    });

    it("removeMinter should be callable by owner", async function () {
      await lbtc.addMinter(signer1.address);
      await expect(lbtc.removeMinter(signer1.address))
        .to.emit(lbtc, "MinterUpdated")
        .withArgs(signer1.address, false);
      expect(await lbtc.isMinter(signer1.address)).to.be.false;
      await expect(lbtc.connect(signer1)[["mint(address,uint256)"]](signer2.address, 100_000_000n))
        .to.be.revertedWithCustomError(lbtc, "UnauthorizedAccount")
        .withArgs(signer1.address);
    });
  });

  describe("Mint", function () {
    describe("Positive cases", function () {
      const args = [
        {
          name: "1 BTC",
          amount: 100_000_000n,
          recipient: () => signer2.address,
          msgSender: () => signer1,
        },
        {
          name: "1 satoshi",
          amount: 1n,
          recipient: () => signer3.address,
          msgSender: () => signer2,
        }
      ];
      
      args.forEach(async function (args) {        
        it(`Mint ${args.name}`, async function () {
          const balanceBefore = await lbtc.balanceOf(args.recipient());
          const totalSupplyBefore = await lbtc.totalSupply();
  
          const data = await signDepositBtcPayload(
            [signer1], 
            [true],
            CHAIN_ID,
            args.recipient(),
            args.amount,
            ethers.hexlify(ethers.randomBytes(32)), // random txid
          );
  
          await expect(lbtc.connect(args.msgSender())["mint(bytes,bytes)"](data.payload, data.proof))
            .to.emit(lbtc, "Transfer")
            .withArgs(ethers.ZeroAddress, args.recipient(), args.amount);
  
          const balanceAfter = await lbtc.balanceOf(args.recipient());
          const totalSupplyAfter = await lbtc.totalSupply();
  
          expect(balanceAfter - balanceBefore).to.be.eq(args.amount);
          expect(totalSupplyAfter - totalSupplyBefore).to.be.eq(args.amount);
        });
      });
  
      describe("With bascule", function () {
        beforeEach(async function () {
          // set bascule
          await lbtc.changeBascule(await bascule.getAddress());
        });
  
        args.forEach(function (args) {
          it(`Mint ${args.name}`, async function () {
            const balanceBefore = await lbtc.balanceOf(args.recipient());
            const totalSupplyBefore = await lbtc.totalSupply();
    
            const data = await signDepositBtcPayload(
              [signer1], 
              [true],
              CHAIN_ID,
              args.recipient(),
              args.amount,
              ethers.hexlify(ethers.randomBytes(32)), // extra data, irrelevant
            );
    
            // mint without report fails
            await expect(
              lbtc
                .connect(args.msgSender())
                ["mint(bytes,bytes)"](data.payload, data.proof)
            ).to.be.revertedWithCustomError(bascule, "WithdrawalFailedValidation");
    
            // report deposit
            const reportId = ethers.zeroPadValue("0x01", 32);
            await expect(
              bascule
                .connect(reporter)
                .reportDeposits(reportId, [ethers.sha256(data.payload)])
            )
              .to.emit(bascule, "DepositsReported")
              .withArgs(reportId, 1);
    
            // mint works
            await expect(
              lbtc
                .connect(args.msgSender())
                ["mint(bytes,bytes)"](data.payload, data.proof)
            )
              .to.emit(lbtc, "Transfer")
              .withArgs(ethers.ZeroAddress, args.recipient(), args.amount);
    
            const balanceAfter = await lbtc.balanceOf(args.recipient());
            const totalSupplyAfter = await lbtc.totalSupply();
    
            expect(balanceAfter - balanceBefore).to.be.eq(args.amount);
            expect(totalSupplyAfter - totalSupplyBefore).to.be.eq(args.amount);
          });
        });
      });
    });

    describe("Negative cases", function () {
      let newConsortium: Consortium;
      const defaultExtraData = ethers.hexlify(ethers.randomBytes(32));
      const defaultArgs = {
        signers: () => [signer1, signer2],
        signatures: [true, true],
        threshold: 2,
        mintRecipient: () => signer1.address,
        signatureRecipient: () => signer1.address,
        mintAmount: 100_000_000n,
        signatureAmount: 100_000_000n,
        destinationContract: () => lbtc.getAddress(),
        signatureDestinationContract: () => lbtc.getAddress(),
        chainId: CHAIN_ID,
        signatureChainId: CHAIN_ID,
        executionChain: CHAIN_ID,
        caller: () => lbtc.getAddress(),
        verifier: () => newConsortium.getAddress(),
        epoch: 1,
        extraData: defaultExtraData,
        signatureExtraData: defaultExtraData,
        interface: () => newConsortium,
        customError: "SignatureVerificationFailed",
        params: () => []
      }
      let defaultProof: string;
      let defaultPayload: string;
      
      beforeEach (async function () {
        // Use a bigger consortium to cover more cases
        newConsortium = await deployContract<Consortium>("Consortium", [deployer.address]);
        const valset = getPayloadForAction([1, [signer1.publicKey, signer2.publicKey], [1, 1], 2, 1], NEW_VALSET)
        await newConsortium.setInitalValidatorSet(valset);
        const {proof, payload} = await signDepositBtcPayload(
          defaultArgs.signers(), 
          defaultArgs.signatures,
          defaultArgs.signatureChainId,
          defaultArgs.signatureRecipient(),
          defaultArgs.signatureAmount,
          defaultArgs.signatureExtraData, // TODO: rename to txid
        );
        defaultProof = proof;
        defaultPayload = payload;

        await lbtc.changeConsortium(await newConsortium.getAddress());
      })
      
      const args = [
        {
          ...defaultArgs,
          name: "not enough signatures",
          signatures: [true, false],
          customError: "NotEnoughSignatures",
        },
        {
          ...defaultArgs,
          name: "executed in wrong chain",
          customError: "WrongChainId",
          chainId: 1,
          interface: () => lbtc
        },
        {
          ...defaultArgs,
          name: "destination chain missmatch",
          signatureChainId: ethers.randomBytes(32),
        },
        {
          ...defaultArgs,
          name: "recipient is 0 address",
          mintRecipient: () => ethers.ZeroAddress,
          signatureRecipient: () => ethers.ZeroAddress,
          customError: "ZeroAddress",
          interface: () => lbtc
        },
        {
          ...defaultArgs,
          name: "extra data signature mismatch",
          signatureExtraData: ethers.randomBytes(32),
        },
        {
          ...defaultArgs,
          name: "extra data mismatch",
          extraData: ethers.randomBytes(32),
        },
        {
          ...defaultArgs,
          name: "amount is 0",
          mintAmount: 0,
          signatureAmount: 0,
          customError: "ZeroAmount",
          interface: () => lbtc
        },
        {
          ...defaultArgs,
          name: "Wrong signature recipient",
          signatureRecipient: () => signer2.address,
        },
        {
          ...defaultArgs,
          name: "Wrong mint recipient",
          mintRecipient: () => signer2.address,
        },
        {
          ...defaultArgs,
          name: "Wrong amount",
          mintAmount: 1,
        },
        {
          ...defaultArgs,
          name: "unknown validator set",
          signers: () => [signer1, deployer],
          customError: "SignatureVerificationFailed",
        },
        {
          ...defaultArgs,
          name: "wrong amount of signatures",
          signers: () => [signer1],
          signatures: [true],
          customError: "LengthMismatch",
        },
      ];
      args.forEach(function (args) {
        it(`Reverts when ${args.name}`, async function () {
          const data = await signDepositBtcPayload(
            args.signers(), 
            args.signatures,
            args.signatureChainId,
            args.signatureRecipient(),
            args.signatureAmount,
            args.signatureExtraData,
          );
          const payload = getPayloadForAction(
            [
              encode(["uint256"], [args.chainId]),
              encode(["address"], [args.mintRecipient()]),
              args.mintAmount, 
              args.extraData,
              0
            ],
            DEPOSIT_BTC_ACTION
          );
  
          await expect(
            lbtc["mint(bytes,bytes)"](payload, data.proof)
          ).to.revertedWithCustomError(args.interface(), args.customError);
        });
      });
  
      it("Reverts when paused", async function () {
        await lbtc.transferPauserRole(deployer.address);
        await lbtc.pause();
        
        // try to use the same proof again
        await expect(
          lbtc["mint(bytes,bytes)"](defaultPayload, defaultProof)
        ).to.revertedWithCustomError(lbtc, "EnforcedPause");
      });
  
      it("Reverts when payload is already used", async function () {
        // use the payload
        await lbtc["mint(bytes,bytes)"](defaultPayload, defaultProof);
        // try to use the same payload again
        await expect(
          lbtc["mint(bytes,bytes)"](defaultPayload, defaultProof)
        ).to.revertedWithCustomError(consortium, "PayloadAlreadyUsed");
      });
    });
  });
  
  describe("Burn", function () {
    beforeEach(async function () {
      await lbtc.toggleWithdrawals();
    });

    describe("Positive cases", function () {
      it("Unstake half with P2WPKH", async () => {
        const amount = 100_000_000n;
        const halfAmount = amount / 2n;
        const p2wpkh = "0x00143dee6158aac9b40cd766b21a1eb8956e99b1ff03";
  
        const burnCommission = await lbtc.getBurnCommission();
  
        const expectedAmountAfterFee = halfAmount - BigInt(burnCommission);
  
        await lbtc.mintTo(signer1.address, amount);
        await expect(lbtc.connect(signer1).redeem(p2wpkh, halfAmount))
          .to.emit(lbtc, "UnstakeRequest")
          .withArgs(signer1.address, p2wpkh, expectedAmountAfterFee);
      });
  
      it("Unstake full with P2TR", async () => {
        const amount = 100_000_000n;
        const p2tr =
          "0x5120999d8dd965f148662dc38ab5f4ee0c439cadbcc0ab5c946a45159e30b3713947";
  
        const burnCommission = await lbtc.getBurnCommission();
  
        const expectedAmountAfterFee = amount - BigInt(burnCommission);
        await lbtc.mintTo(signer1.address, amount);
        await expect(lbtc.connect(signer1).redeem(p2tr, amount))
          .to.emit(lbtc, "UnstakeRequest")
          .withArgs(signer1.address, p2tr, expectedAmountAfterFee);
      });
  
      it("Unstake with commission", async () => {
        const amount = 100_000_000n;
        const commission = 1_000_000n;
        const p2tr =
          "0x5120999d8dd965f148662dc38ab5f4ee0c439cadbcc0ab5c946a45159e30b3713947";
  
        await lbtc.changeBurnCommission(commission);
  
        await lbtc.mintTo(signer1.address, amount);
  
        await expect(lbtc.connect(signer1).redeem(p2tr, amount))
          .to.emit(lbtc, "UnstakeRequest")
          .withArgs(signer1.address, p2tr, amount - commission);
      });
  
      it("Unstake full with P2WSH", async () => {
        const amount = 100_000_000n;
        const p2wsh =
          "0x002065f91a53cb7120057db3d378bd0f7d944167d43a7dcbff15d6afc4823f1d3ed3";
        await lbtc.mintTo(signer1.address, amount);
  
        // Get the burn commission
        const burnCommission = await lbtc.getBurnCommission();
  
        // Calculate expected amount after fee
        const expectedAmountAfterFee = amount - BigInt(burnCommission);
  
        await expect(lbtc.connect(signer1).redeem(p2wsh, amount))
          .to.emit(lbtc, "UnstakeRequest")
          .withArgs(signer1.address, p2wsh, expectedAmountAfterFee);
      });
    });

    describe("Negative cases", function () {
      it("Reverts when withdrawals off", async function () {
        await lbtc.toggleWithdrawals();
        const amount = 100_000_000n;
        await lbtc.mintTo(signer1.address, amount);
        await expect(
          lbtc.redeem("0x00143dee6158aac9b40cd766b21a1eb8956e99b1ff03", amount)
        ).to.revertedWithCustomError(lbtc, "WithdrawalsDisabled");
      });
  
      it("Reverts if amount is less than burn commission", async function () {
        const burnCommission = await lbtc.getBurnCommission();
        const amountLessThanCommission = BigInt(burnCommission) - 1n;
  
        await lbtc.mintTo(
          signer1.address,
          amountLessThanCommission
        );
  
        await expect(
          lbtc
            .connect(signer1)
            .redeem(
              "0x00143dee6158aac9b40cd766b21a1eb8956e99b1ff03",
              amountLessThanCommission
            )
        )
          .to.be.revertedWithCustomError(lbtc, "AmountLessThanCommission")
          .withArgs(burnCommission);
      });
  
      it("Reverts when amount is below dust limit for P2WSH", async () => {
        const p2wsh =
          "0x002065f91a53cb7120057db3d378bd0f7d944167d43a7dcbff15d6afc4823f1d3ed3";
        const burnCommission = await lbtc.getBurnCommission();
  
        // Start with a very small amount
        let amount = burnCommission + 1n;
        let isAboveDust = false;
  
        // Incrementally increase the amount until we find the dust limit
        while (!isAboveDust) {
          amount += 1n;
          [, isAboveDust] = await lbtc.calcUnstakeRequestAmount(p2wsh, amount);
        }
  
        // Now 'amount' is just above the dust limit. Let's use an amount 1 less than this.
        const amountJustBelowDustLimit = amount - 1n;
  
        await lbtc.mintTo(
          signer1.address,
          amountJustBelowDustLimit
        );
  
        await expect(
          lbtc.connect(signer1).redeem(p2wsh, amountJustBelowDustLimit)
        ).to.be.revertedWithCustomError(lbtc, "AmountBelowDustLimit");
      });
  
      it("Revert with P2SH", async () => {
        const amount = 100_000_000n;
        const p2sh = "0xa914aec38a317950a98baa9f725c0cb7e50ae473ba2f87";
        await lbtc.mintTo(signer1.address, amount);
        await expect(
          lbtc.connect(signer1).redeem(p2sh, amount)
        ).to.be.revertedWithCustomError(lbtc, "ScriptPubkeyUnsupported");
      });
  
      it("Reverts with P2PKH", async () => {
        const amount = 100_000_000n;
        const p2pkh = "0x76a914aec38a317950a98baa9f725c0cb7e50ae473ba2f88ac";
        await lbtc.mintTo(signer1.address, amount);
        await expect(
          lbtc.connect(signer1).redeem(p2pkh, amount)
        ).to.be.revertedWithCustomError(lbtc, "ScriptPubkeyUnsupported");
      });
  
      it("Reverts with P2PK", async () => {
        const amount = 100_000_000n;
        const p2pk =
          "0x4104678afdb0fe5548271967f1a67130b7105cd6a828e03909a67962e0ea1f61deb649f6bc3f4cef38c4f35504e51ec112de5c384df7ba0b8d578a4c702b6bf11d5fac";
        await lbtc.mintTo(signer1.address, amount);
        await expect(
          lbtc.connect(signer1).redeem(p2pk, amount)
        ).to.be.revertedWithCustomError(lbtc, "ScriptPubkeyUnsupported");
      });
  
      it("Reverts with P2MS", async () => {
        const amount = 100_000_000n;
        const p2ms =
          "0x524104d81fd577272bbe73308c93009eec5dc9fc319fc1ee2e7066e17220a5d47a18314578be2faea34b9f1f8ca078f8621acd4bc22897b03daa422b9bf56646b342a24104ec3afff0b2b66e8152e9018fe3be3fc92b30bf886b3487a525997d00fd9da2d012dce5d5275854adc3106572a5d1e12d4211b228429f5a7b2f7ba92eb0475bb14104b49b496684b02855bc32f5daefa2e2e406db4418f3b86bca5195600951c7d918cdbe5e6d3736ec2abf2dd7610995c3086976b2c0c7b4e459d10b34a316d5a5e753ae";
        await lbtc.mintTo(signer1.address, amount);
        await expect(
          lbtc.connect(signer1).redeem(p2ms, amount)
        ).to.be.revertedWithCustomError(lbtc, "ScriptPubkeyUnsupported");
      });
  
      it("Reverts not enough to pay commission", async () => {
        const amount = 999_999n;
        const commission = 1_000_000n;
        const p2tr =
          "0x5120999d8dd965f148662dc38ab5f4ee0c439cadbcc0ab5c946a45159e30b3713947";
  
        await lbtc.changeBurnCommission(commission);
  
        await lbtc.mintTo(signer1.address, amount);
  
        await expect(lbtc.connect(signer1).redeem(p2tr, amount))
          .to.revertedWithCustomError(lbtc, "AmountLessThanCommission")
          .withArgs(commission);
      });
    });
  });

  describe("Permit", function () {
    let timestamp: number;
    let chainId: bigint;

    before(async function () {
      const block = await ethers.provider.getBlock("latest");
      timestamp = block!.timestamp;  
      chainId = (await ethers.provider.getNetwork()).chainId; 
    });

    beforeEach(async function () {
      // Initialize the permit module
      await lbtc.reinitialize();      

      // Mint some tokens
      await lbtc["mint(address,uint256)"](signer1.address, 100_000_000n);
    });

    afterEach(async function () {
      await snapshot.restore();
    });

    it("should transfer funds with permit", async function () {
      // generate permit signature
      const { v, r, s } = await generatePermitSignature(lbtc, signer1, signer2.address, 10_000n, timestamp + 100, chainId, 0);
      
      await lbtc.permit(signer1.address, signer2.address, 10_000n, timestamp + 100, v, r, s);
      
      // check allowance
      expect(await lbtc.allowance(signer1.address, signer2.address)).to.equal(10_000n);

      // check transferFrom
      await lbtc.connect(signer2).transferFrom(signer1.address, signer3.address, 10_000n);
      expect(await lbtc.balanceOf(signer3.address)).to.equal(10_000n);

      // check nonce is incremented
      expect(await lbtc.nonces(signer1.address)).to.equal(1);
    });

    describe("fail if permit params don't match the signature", function () {
      let v: number;
      let r: string;
      let s: string;

      before(async function () {
        // generate permit signature
        const signature = await generatePermitSignature(lbtc, signer1, signer2.address, 10_000n, timestamp + 100, chainId, 0);
        v = signature.v;
        r = signature.r;
        s = signature.s;
      });

      const params: [() => Signer, () => string, bigint, () => number, string][] = [
        [() => signer1.address, () => signer3.address, 10_000n, () => timestamp + 100, "is sensitive to wrong spender"],
        [() => signer3.address, () => signer2.address, 10_000n, () => timestamp + 100, "is sensitive to wrong signer"],
        [() => signer1.address, () => signer2.address, 10_000n, () => timestamp + 200,   "is sensitive to wrong deadline"],
        [() => signer1.address, () => signer2.address, 1n,      () => timestamp + 100, "is sensitive to wrong value"],
      ];
 
      params.forEach(async function([signer, spender, value, deadline, label]) {
        it(label, async function () {
          await expect(lbtc.permit(signer(), spender(), value, deadline(), v, r, s))
          .to.be.revertedWithCustomError(lbtc, "ERC2612InvalidSigner");
        });
      });
    });

    describe("fail if signature don't match permit params", function () {
      // generate permit signature
      const signaturesData: [() => Signer, () => string, bigint, () => number, () => bigint, number, string][] = [
        [() => signer3, () => signer2.address, 10_000n, () => timestamp + 100, () => chainId, 0, "is sensitive to wrong signer"],
        [() => signer1, () => signer3.address, 10_000n, () => timestamp + 100, () => chainId, 0, "is sensitive to wrong spender"],
        [() => signer1, () => signer2.address, 1n, () => timestamp + 100, () => chainId, 0, "is sensitive to wrong value"],
        [() => signer1, () => signer2.address, 10_000n, () => timestamp + 1, () => chainId, 0, "is sensitive to wrong deadline"],
        [() => signer1, () => signer2.address, 10_000n, () => timestamp + 100, () => 1234n, 0, "is sensitive to wrong chainId"],
        [() => signer1, () => signer2.address, 1n, () => timestamp + 100, () => chainId, 1, "is sensitive to wrong nonce"],
      ];
      signaturesData.forEach(async ([signer, spender, value, deadline, chainId, nonce, label]) => {
        it(label, async () => {
        const { v, r, s } = await generatePermitSignature(lbtc, signer(), spender(), value, deadline(), chainId(), nonce);
        await expect(lbtc.permit(signer1, signer2.address, 10_000n, timestamp + 100, v, r, s))
          .to.be.revertedWithCustomError(lbtc, "ERC2612InvalidSigner");
        });
      });
    });
  });
<<<<<<< HEAD
=======

  describe("Bridge", function () {
    const absoluteFee = 100n;

    beforeEach(async function () {
      await lbtc.mintTo(
        signer1.address,
        10000n
      );
      await lbtc.addDestination(
        CHAIN_ID,
        ethers.zeroPadValue(await lbtc2.getAddress(), 32),
        1000,
        0
      );
      await lbtc2.addDestination(
        CHAIN_ID,
        ethers.zeroPadValue(await lbtc.getAddress(), 32),
        1,
        absoluteFee
      );
    });

    it("full flow", async () => {
      let amount = 10000n;
      let fee = amount / 10n;

      let amountWithoutFee = amount - fee;
      let receiver = signer2.address;

      let payload = getPayloadForAction([
        CHAIN_ID,
        encode(["address"], [await lbtc.getAddress()]),
        CHAIN_ID,
        encode(["address"], [await lbtc2.getAddress()]),
        encode(["address"], [receiver]),
        amountWithoutFee,
        encode(["uint256"], [0])
      ], DEPOSIT_BRIDGE_ACTION);

      await expect(lbtc.connect(signer1).depositToBridge(
        CHAIN_ID,
        ethers.zeroPadValue(receiver, 32),
        amount
      ))
        .to.emit(lbtc, "DepositToBridge")
        .withArgs(
          signer1.address,
          ethers.zeroPadValue(receiver, 32),
          ethers.sha256(payload),
          payload
        );

      expect(await lbtc.balanceOf(signer1.address)).to.be.equal(0);
      expect(await lbtc.balanceOf(treasury.address)).to.be.equal(fee);
      expect((await lbtc.totalSupply()).toString()).to.be.equal(fee);
      
      expect(await lbtc2.balanceOf(signer2.address)).to.be.equal(0);
      expect(await lbtc2.totalSupply()).to.be.equal(0);

      const data1 = await signDepositBridgePayload(
        [signer1],
        [true],
        CHAIN_ID,
        await lbtc.getAddress(),
        CHAIN_ID,
        await lbtc2.getAddress(),
        receiver,
        amountWithoutFee,
      );

      await expect(lbtc2.connect(signer2).withdrawFromBridge(data1.payload, data1.proof))
        .to.emit(lbtc2, "WithdrawFromBridge")
        .withArgs(
          receiver,
          data1.payloadHash,
          data1.payload
        );
      expect((await lbtc2.totalSupply()).toString()).to.be.equal(amount - fee);
      expect((await lbtc2.balanceOf(signer2.address)).toString()).to.be.equal(
        amountWithoutFee
      );

      // bridge back

      amount = amountWithoutFee;

      fee = 1n + absoluteFee;
      amountWithoutFee = amount - fee;

      payload = getPayloadForAction([
        CHAIN_ID,
        encode(["address"], [await lbtc2.getAddress()]),
        CHAIN_ID,
        encode(["address"], [await lbtc.getAddress()]),
        encode(["address"], [receiver]),
        amountWithoutFee,
        encode(["uint256"], [0])
      ], DEPOSIT_BRIDGE_ACTION);

      await expect(lbtc2.connect(signer2).depositToBridge(
        CHAIN_ID,
        ethers.zeroPadValue(receiver, 32),
        amount
      ))
        .to.emit(lbtc2, "DepositToBridge")
        .withArgs(
          signer2.address,
          ethers.zeroPadValue(receiver, 32),
          ethers.sha256(payload),
          payload
        );

      expect(await lbtc2.balanceOf(signer2.address)).to.be.equal(0);
      expect(await lbtc2.balanceOf(treasury.address)).to.be.equal(fee);
      expect(await lbtc2.totalSupply()).to.be.equal(fee);

      const data2 = await signDepositBridgePayload(
        [signer1],
        [true],
        CHAIN_ID,
        await lbtc2.getAddress(),
        CHAIN_ID,
        await lbtc.getAddress(),
        receiver,
        amountWithoutFee,
      );

      await expect(lbtc.connect(signer2).withdrawFromBridge(data2.payload, data2.proof))
        .to.emit(lbtc, "WithdrawFromBridge")
        .withArgs(
          receiver,
          data2.payloadHash,
          data2.payload
        );
    });
  });
>>>>>>> b649c60e
});<|MERGE_RESOLUTION|>--- conflicted
+++ resolved
@@ -720,144 +720,4 @@
       });
     });
   });
-<<<<<<< HEAD
-=======
-
-  describe("Bridge", function () {
-    const absoluteFee = 100n;
-
-    beforeEach(async function () {
-      await lbtc.mintTo(
-        signer1.address,
-        10000n
-      );
-      await lbtc.addDestination(
-        CHAIN_ID,
-        ethers.zeroPadValue(await lbtc2.getAddress(), 32),
-        1000,
-        0
-      );
-      await lbtc2.addDestination(
-        CHAIN_ID,
-        ethers.zeroPadValue(await lbtc.getAddress(), 32),
-        1,
-        absoluteFee
-      );
-    });
-
-    it("full flow", async () => {
-      let amount = 10000n;
-      let fee = amount / 10n;
-
-      let amountWithoutFee = amount - fee;
-      let receiver = signer2.address;
-
-      let payload = getPayloadForAction([
-        CHAIN_ID,
-        encode(["address"], [await lbtc.getAddress()]),
-        CHAIN_ID,
-        encode(["address"], [await lbtc2.getAddress()]),
-        encode(["address"], [receiver]),
-        amountWithoutFee,
-        encode(["uint256"], [0])
-      ], DEPOSIT_BRIDGE_ACTION);
-
-      await expect(lbtc.connect(signer1).depositToBridge(
-        CHAIN_ID,
-        ethers.zeroPadValue(receiver, 32),
-        amount
-      ))
-        .to.emit(lbtc, "DepositToBridge")
-        .withArgs(
-          signer1.address,
-          ethers.zeroPadValue(receiver, 32),
-          ethers.sha256(payload),
-          payload
-        );
-
-      expect(await lbtc.balanceOf(signer1.address)).to.be.equal(0);
-      expect(await lbtc.balanceOf(treasury.address)).to.be.equal(fee);
-      expect((await lbtc.totalSupply()).toString()).to.be.equal(fee);
-      
-      expect(await lbtc2.balanceOf(signer2.address)).to.be.equal(0);
-      expect(await lbtc2.totalSupply()).to.be.equal(0);
-
-      const data1 = await signDepositBridgePayload(
-        [signer1],
-        [true],
-        CHAIN_ID,
-        await lbtc.getAddress(),
-        CHAIN_ID,
-        await lbtc2.getAddress(),
-        receiver,
-        amountWithoutFee,
-      );
-
-      await expect(lbtc2.connect(signer2).withdrawFromBridge(data1.payload, data1.proof))
-        .to.emit(lbtc2, "WithdrawFromBridge")
-        .withArgs(
-          receiver,
-          data1.payloadHash,
-          data1.payload
-        );
-      expect((await lbtc2.totalSupply()).toString()).to.be.equal(amount - fee);
-      expect((await lbtc2.balanceOf(signer2.address)).toString()).to.be.equal(
-        amountWithoutFee
-      );
-
-      // bridge back
-
-      amount = amountWithoutFee;
-
-      fee = 1n + absoluteFee;
-      amountWithoutFee = amount - fee;
-
-      payload = getPayloadForAction([
-        CHAIN_ID,
-        encode(["address"], [await lbtc2.getAddress()]),
-        CHAIN_ID,
-        encode(["address"], [await lbtc.getAddress()]),
-        encode(["address"], [receiver]),
-        amountWithoutFee,
-        encode(["uint256"], [0])
-      ], DEPOSIT_BRIDGE_ACTION);
-
-      await expect(lbtc2.connect(signer2).depositToBridge(
-        CHAIN_ID,
-        ethers.zeroPadValue(receiver, 32),
-        amount
-      ))
-        .to.emit(lbtc2, "DepositToBridge")
-        .withArgs(
-          signer2.address,
-          ethers.zeroPadValue(receiver, 32),
-          ethers.sha256(payload),
-          payload
-        );
-
-      expect(await lbtc2.balanceOf(signer2.address)).to.be.equal(0);
-      expect(await lbtc2.balanceOf(treasury.address)).to.be.equal(fee);
-      expect(await lbtc2.totalSupply()).to.be.equal(fee);
-
-      const data2 = await signDepositBridgePayload(
-        [signer1],
-        [true],
-        CHAIN_ID,
-        await lbtc2.getAddress(),
-        CHAIN_ID,
-        await lbtc.getAddress(),
-        receiver,
-        amountWithoutFee,
-      );
-
-      await expect(lbtc.connect(signer2).withdrawFromBridge(data2.payload, data2.proof))
-        .to.emit(lbtc, "WithdrawFromBridge")
-        .withArgs(
-          receiver,
-          data2.payloadHash,
-          data2.payload
-        );
-    });
-  });
->>>>>>> b649c60e
 });