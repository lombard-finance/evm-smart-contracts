import { ethers } from 'hardhat';
import { expect } from 'chai';
import { takeSnapshot } from '@nomicfoundation/hardhat-toolbox/network-helpers';
import {
<<<<<<< HEAD
    deployContract,
    getSignersWithPrivateKeys,
    CHAIN_ID,
    getFeeTypedMessage,
    generatePermitSignature,
    NEW_VALSET,
    DEPOSIT_BTC_ACTION,
    encode,
    getPayloadForAction,
    signDepositBtcPayload,
    Signer,
} from './helpers';
import { LBTCMock, Bascule, Consortium } from '../typechain-types';
import { SnapshotRestorer } from '@nomicfoundation/hardhat-network-helpers/src/helpers/takeSnapshot';

describe('LBTC', function () {
    let deployer: Signer,
        signer1: Signer,
        signer2: Signer,
        signer3: Signer,
        treasury: Signer,
        reporter: Signer,
        admin: Signer,
        pauser: Signer;
    let lbtc: LBTCMock;
    let lbtc2: LBTCMock;
    let bascule: Bascule;
    let consortium: Consortium;
    let snapshot: SnapshotRestorer;
    let snapshotTimestamp: number;
=======
  enrichWithPrivateKeys,
  signOutputPayload,
  signBridgeDepositPayload,
  init, 
  deployBascule, 
  generatePermitSignature
} from "./helpers";
import type { HardhatEthersSigner } from "@nomicfoundation/hardhat-ethers/signers";
import { LBTCMock, WBTCMock, Bascule } from "../typechain-types";
import { SnapshotRestorer } from "@nomicfoundation/hardhat-network-helpers/src/helpers/takeSnapshot";
import { getRandomValues } from "crypto";
import { Signer } from "ethers";

const CHAIN_ID = ethers.zeroPadValue("0x7A69", 32);

describe("LBTC", function () {
  let deployer: HardhatEthersSigner,
    consortium: HardhatEthersSigner,
    signer1: HardhatEthersSigner,
    signer2: HardhatEthersSigner,
    signer3: HardhatEthersSigner,
    treasury: HardhatEthersSigner,
    basculeReporter: HardhatEthersSigner,
    pauser: HardhatEthersSigner;
  let lbtc: LBTCMock;
  let lbtc2: LBTCMock;
  let snapshot: SnapshotRestorer;
  let wbtc: WBTCMock;
  let bascule: Bascule;

  before(async function () {
    [
      deployer,
      consortium,
      signer1,
      signer2,
      signer3,
      treasury,
      basculeReporter,
      pauser,
    ] = enrichWithPrivateKeys(await ethers.getSigners());
    const burnCommission = 1000;
    const result = await init(consortium, burnCommission, deployer.address);
    lbtc = result.lbtc;
    wbtc = result.wbtc;

    const result2 = await init(consortium, burnCommission, deployer.address);
    lbtc2 = result2.lbtc;

    await lbtc.changeTreasuryAddress(treasury);
    await lbtc2.changeTreasuryAddress(treasury);

    bascule = await deployBascule(basculeReporter, lbtc);

    // mock minter for lbtc
    await lbtc.addMinter(deployer.address);
    await lbtc2.addMinter(deployer.address);

    snapshot = await takeSnapshot();
  });

  describe("Setters and getters", function () {
    beforeEach(async function () {
      await snapshot.restore();
    });

    // TODO: check treasury

    it("owner() is deployer", async function () {
      expect(await lbtc.owner()).to.equal(deployer.address);
    });

    it("getDepositRelativeCommission", async function () {
      expect(
        await lbtc.getDepositRelativeCommission(ethers.zeroPadValue("0x", 32))
      ).to.equal(0);
    });

    it("getDepositAbsoluteCommission", async function () {
      expect(
        await lbtc.getDepositAbsoluteCommission(ethers.zeroPadValue("0x", 32))
      ).to.equal(0);
    });

    it("consortium() set at initialization", async function () {
      expect(await lbtc.consortium()).to.equal(consortium.address);
    });

    it("decimals()", async function () {
      expect(await lbtc.decimals()).to.equal(8n);
    });

    it("Bascule() unset", async function () {
      expect(await lbtc.Bascule()).to.be.equal(ethers.ZeroAddress);
    });

    it("pause() turns on enforced pause", async function () {
      expect(await lbtc.paused()).to.be.false;
      await expect(lbtc.transferPauserRole(pauser.address))
        .to.emit(lbtc, "PauserRoleTransferred")
        .withArgs(ethers.ZeroAddress, pauser.address);
      await expect(lbtc.connect(pauser).pause())
        .to.emit(lbtc, "Paused")
        .withArgs(pauser.address);
      expect(await lbtc.paused()).to.be.true;
    });
>>>>>>> 92185145

    before(async function () {
        [
            deployer,
            signer1,
            signer2,
            signer3,
            treasury,
            admin,
            pauser,
            reporter,
        ] = await getSignersWithPrivateKeys();

        consortium = await deployContract<Consortium>('Consortium', [
            deployer.address,
        ]);
        lbtc = await deployContract<LBTCMock>('LBTCMock', [
            await consortium.getAddress(),
            100,
            deployer.address,
        ]);
        lbtc2 = await deployContract<LBTCMock>('LBTCMock', [
            await consortium.getAddress(),
            100,
            deployer.address,
        ]);
        bascule = await deployContract<Bascule>(
            'Bascule',
            [
                admin.address,
                pauser.address,
                reporter.address,
                await lbtc.getAddress(),
                100,
            ],
            false
        );

        await lbtc.changeTreasuryAddress(treasury.address);
        await lbtc2.changeTreasuryAddress(treasury.address);

        const initialValset = getPayloadForAction(
            [1, [signer1.publicKey], [1], 1, 1],
            NEW_VALSET
        );

        await consortium.setInitalValidatorSet(initialValset);

        // mock minter for lbtc
        await lbtc.addMinter(deployer.address);
        await lbtc2.addMinter(deployer.address);

        // set deployer as claimer for lbtc
        await lbtc.addClaimer(deployer.address);
        await lbtc2.addClaimer(deployer.address);

        // Initialize the permit module
        await lbtc.reinitialize();
        await lbtc2.reinitialize();

        snapshot = await takeSnapshot();
        snapshotTimestamp = (await ethers.provider.getBlock('latest'))!
            .timestamp;
    });

    afterEach(async function () {
        // clean the state after each test
        await snapshot.restore();
    });

    describe('Setters and getters', function () {
        it('treasury() is set', async function () {
            expect(await lbtc.getTreasury()).to.equal(treasury.address);
            expect(await lbtc2.getTreasury()).to.equal(treasury.address);
        });

        it('owner() is deployer', async function () {
            expect(await lbtc.owner()).to.equal(deployer.address);
        });

        it('consortium() set at initialization', async function () {
            expect(await lbtc.consortium()).to.equal(
                await consortium.getAddress()
            );
        });

        it('decimals()', async function () {
            expect(await lbtc.decimals()).to.equal(8n);
        });

        it('Bascule() unset', async function () {
            expect(await lbtc.Bascule()).to.be.equal(ethers.ZeroAddress);
        });

        it('pause() turns on enforced pause', async function () {
            expect(await lbtc.paused()).to.be.false;
            await expect(lbtc.transferPauserRole(pauser.address))
                .to.emit(lbtc, 'PauserRoleTransferred')
                .withArgs(ethers.ZeroAddress, pauser.address);
            await expect(lbtc.connect(pauser).pause())
                .to.emit(lbtc, 'Paused')
                .withArgs(pauser.address);
            expect(await lbtc.paused()).to.be.true;
        });

        it('pause() reverts when called by not an pauser', async function () {
            await expect(lbtc.connect(signer1).pause())
                .to.revertedWithCustomError(lbtc, 'UnauthorizedAccount')
                .withArgs(signer1.address);
        });

        it('unpause() turns off enforced pause', async function () {
            await expect(lbtc.transferPauserRole(pauser.address))
                .to.emit(lbtc, 'PauserRoleTransferred')
                .withArgs(ethers.ZeroAddress, pauser.address);

            await lbtc.connect(pauser).pause();
            expect(await lbtc.paused()).to.be.true;
            await expect(lbtc.connect(pauser).unpause())
                .to.emit(lbtc, 'Unpaused')
                .withArgs(pauser.address);
            expect(await lbtc.paused()).to.be.false;
        });

        it('unpause() reverts when called by not an pauser', async function () {
            await expect(lbtc.transferPauserRole(pauser.address))
                .to.emit(lbtc, 'PauserRoleTransferred')
                .withArgs(ethers.ZeroAddress, pauser.address);
            await lbtc.connect(pauser).pause();
            expect(await lbtc.paused()).to.be.true;
            await expect(lbtc.connect(signer1).unpause())
                .to.revertedWithCustomError(lbtc, 'UnauthorizedAccount')
                .withArgs(signer1.address);
        });

        it('changeNameAndSymbol', async function () {
            const newName = 'NEW_NAME';
            const newSymbol = 'NEW_SYMBOL';
            await expect(lbtc.changeNameAndSymbol(newName, newSymbol))
                .to.emit(lbtc, 'NameAndSymbolChanged')
                .withArgs(newName, newSymbol);
            expect(await lbtc.name()).to.be.eq(newName);
            expect(await lbtc.symbol()).to.be.eq(newSymbol);
        });

        it('toggleWithdrawals() enables or disables burn', async function () {
            await expect(lbtc.toggleWithdrawals())
                .to.emit(lbtc, 'WithdrawalsEnabled')
                .withArgs(true);

            await expect(lbtc.toggleWithdrawals())
                .to.emit(lbtc, 'WithdrawalsEnabled')
                .withArgs(false);
        });

        it('toggleWithdrawals() reverts when called by not an owner', async function () {
            await expect(
                lbtc.connect(signer1).toggleWithdrawals()
            ).to.revertedWithCustomError(lbtc, 'OwnableUnauthorizedAccount');
        });

        it('changeBascule', async function () {
            await expect(lbtc.changeBascule(await bascule.getAddress()))
                .to.emit(lbtc, 'BasculeChanged')
                .withArgs(ethers.ZeroAddress, await bascule.getAddress());
            await expect(lbtc.changeBascule(ethers.ZeroAddress))
                .to.emit(lbtc, 'BasculeChanged')
                .withArgs(await bascule.getAddress(), ethers.ZeroAddress);
        });

        it('addMinter should be callable by owner', async function () {
            await expect(lbtc.addMinter(signer1.address))
                .to.emit(lbtc, 'MinterUpdated')
                .withArgs(signer1.address, true);
            expect(await lbtc.isMinter(signer1.address)).to.be.true;
            await lbtc
                .connect(signer1)
                ['mint(address,uint256)'](signer2.address, 100_000_000n);
            expect(await lbtc.balanceOf(signer2.address)).to.be.eq(
                100_000_000n
            );
        });

        it('removeMinter should be callable by owner', async function () {
            await lbtc.addMinter(signer1.address);
            await expect(lbtc.removeMinter(signer1.address))
                .to.emit(lbtc, 'MinterUpdated')
                .withArgs(signer1.address, false);
            expect(await lbtc.isMinter(signer1.address)).to.be.false;
            await expect(
                lbtc
                    .connect(signer1)
                    ['mint(address,uint256)'](signer2.address, 100_000_000n)
            )
                .to.be.revertedWithCustomError(lbtc, 'UnauthorizedAccount')
                .withArgs(signer1.address);
        });

        it('should fail to add minter if not owner', async function () {
            await expect(
                lbtc.connect(signer1).addMinter(signer1.address)
            ).to.revertedWithCustomError(lbtc, 'OwnableUnauthorizedAccount');
        });

        it('should fail to remove minter if not owner', async function () {
            await expect(
                lbtc.connect(signer1).removeMinter(signer1.address)
            ).to.revertedWithCustomError(lbtc, 'OwnableUnauthorizedAccount');
        });

        it('addClaimer should be callable by owner', async function () {
            await expect(lbtc.addClaimer(signer1.address))
                .to.emit(lbtc, 'ClaimerUpdated')
                .withArgs(signer1.address, true);
            expect(await lbtc.isClaimer(signer1.address)).to.be.true;
        });

        it('removeClaimer should be callable by owner', async function () {
            await lbtc.addClaimer(signer1.address);
            await expect(lbtc.removeClaimer(signer1.address))
                .to.emit(lbtc, 'ClaimerUpdated')
                .withArgs(signer1.address, false);
            expect(await lbtc.isClaimer(signer1.address)).to.be.false;
        });

        it('should fail to add claimer if not owner', async function () {
            await expect(
                lbtc.connect(signer1).addClaimer(signer1.address)
            ).to.revertedWithCustomError(lbtc, 'OwnableUnauthorizedAccount');
        });

        it('should fail to remove claimer if not owner', async function () {
            await expect(
                lbtc.connect(signer1).removeClaimer(signer1.address)
            ).to.revertedWithCustomError(lbtc, 'OwnableUnauthorizedAccount');
        });

        it('should set mint fee', async function () {
            await expect(lbtc.setMintFee(1234))
                .to.emit(lbtc, 'FeeChanged')
                .withArgs(0, 1234);
            expect(await lbtc.getMintFee()).to.be.equal(1234);
        });

        it('should fail to set mint fee if not owner', async function () {
            await expect(
                lbtc.connect(signer1).setMintFee(1)
            ).to.revertedWithCustomError(lbtc, 'OwnableUnauthorizedAccount');
        });
    });

    describe('Mint', function () {
        let mintWithoutFee: [string[], string[], any[][]] = [[], [], []];
        let mintWithFee: [string[], string[], string[], string[], any[][]] = [
            [],
            [],
            [],
            [],
            [],
        ];

        describe('Positive cases', function () {
            const args = [
                {
                    name: '1 BTC',
                    amount: 100_000_000n,
                    recipient: () => signer2,
                    msgSender: () => signer1,
                },
                {
                    name: '3 satoshi',
                    amount: 3n,
                    recipient: () => signer3,
                    msgSender: () => signer2,
                },
            ];

            args.forEach(async function (args, i) {
                it(`Mint ${args.name}`, async function () {
                    const balanceBefore = await lbtc.balanceOf(
                        args.recipient().address
                    );
                    const totalSupplyBefore = await lbtc.totalSupply();

                    const data = await signDepositBtcPayload(
                        [signer1],
                        [true],
                        CHAIN_ID,
                        args.recipient().address,
                        args.amount,
                        encode(['uint256'], [i + 1]) // txid
                    );

                    await expect(
                        lbtc
                            .connect(args.msgSender())
                            ['mint(bytes,bytes)'](data.payload, data.proof)
                    )
                        .to.emit(lbtc, 'Transfer')
                        .withArgs(
                            ethers.ZeroAddress,
                            args.recipient().address,
                            args.amount
                        );

                    const balanceAfter = await lbtc.balanceOf(
                        args.recipient().address
                    );
                    const totalSupplyAfter = await lbtc.totalSupply();

                    expect(balanceAfter - balanceBefore).to.be.eq(args.amount);
                    expect(totalSupplyAfter - totalSupplyBefore).to.be.eq(
                        args.amount
                    );

                    mintWithoutFee[0].push(data.payload);
                    mintWithoutFee[1].push(data.proof);
                    mintWithoutFee[2].push([
                        ethers.ZeroAddress,
                        args.recipient().address,
                        args.amount,
                    ]);
                });

                const fees = [
                    { max: args.amount, fee: args.amount - 1n },
                    { max: args.amount, fee: 1n },
                    { max: args.amount - 1n, fee: args.amount },
                    { max: 1n, fee: args.amount },
                ];
                fees.forEach(async function ({ fee, max }, j) {
                    it(`Mint ${args.name} with ${fee} satoshis fee and max fee of ${max}`, async function () {
                        const userBalanceBefore = await lbtc.balanceOf(
                            args.recipient().address
                        );
                        const treasuryBalanceBefore = await lbtc.balanceOf(
                            treasury.address
                        );
                        const totalSupplyBefore = await lbtc.totalSupply();

                        const data = await signDepositBtcPayload(
                            [signer1],
                            [true],
                            CHAIN_ID,
                            args.recipient().address,
                            args.amount,
                            encode(['uint256'], [i * 2 + j]) // // txid
                        );
                        const userSignature = await getFeeTypedMessage(
                            args.recipient(),
                            await lbtc.getAddress(),
                            fee,
                            snapshotTimestamp + 100
                        );

                        // set max fee
                        await lbtc.setMintFee(max);

                        const approval = getPayloadForAction(
                            [fee, snapshotTimestamp + 100],
                            'feeApproval'
                        );

                        const appliedFee = fee < max ? fee : max;
                        await expect(
                            lbtc.mintWithFee(
                                data.payload,
                                data.proof,
                                approval,
                                userSignature
                            )
                        )
                            .to.emit(lbtc, 'Transfer')
                            .withArgs(
                                ethers.ZeroAddress,
                                args.recipient().address,
                                args.amount - appliedFee
                            )
                            .to.emit(lbtc, 'Transfer')
                            .withArgs(
                                ethers.ZeroAddress,
                                treasury.address,
                                appliedFee
                            )
                            .to.emit(lbtc, 'FeeCharged')
                            .withArgs(appliedFee, userSignature);

                        const userBalanceAfter = await lbtc.balanceOf(
                            args.recipient().address
                        );
                        const treasuryBalanceAfter = await lbtc.balanceOf(
                            treasury.address
                        );
                        const totalSupplyAfter = await lbtc.totalSupply();

                        expect(userBalanceAfter - userBalanceBefore).to.be.eq(
                            args.amount - appliedFee
                        );
                        expect(
                            treasuryBalanceAfter - treasuryBalanceBefore
                        ).to.be.eq(appliedFee);
                        expect(totalSupplyAfter - totalSupplyBefore).to.be.eq(
                            args.amount
                        );

                        if (fee < max) {
                            // use cases where max fee is not relevant
                            // to later on test batMintWithFe
                            mintWithFee[0].push(data.payload);
                            mintWithFee[1].push(data.proof);
                            mintWithFee[2].push(approval);
                            mintWithFee[3].push(userSignature);
                            mintWithFee[4].push([
                                ethers.ZeroAddress,
                                args.recipient().address,
                                args.amount - appliedFee,
                            ]);
                            mintWithFee[4].push([
                                ethers.ZeroAddress,
                                treasury.address,
                                appliedFee,
                            ]);
                        }
                    });
                });
            });

            it('should do permissioned batch mint', async function () {
                await expect(
                    lbtc['batchMint(address[],uint256[])'](
                        [signer1.address, signer2.address],
                        [1, 2]
                    )
                )
                    .to.emit(lbtc, 'Transfer')
                    .withArgs(ethers.ZeroAddress, signer1.address, 1)
                    .to.emit(lbtc, 'Transfer')
                    .withArgs(ethers.ZeroAddress, signer2.address, 2);
            });

            it('should do batch mint for free', async function () {
                const mintPromise = lbtc['batchMint(bytes[],bytes[])'](
                    mintWithoutFee[0],
                    mintWithoutFee[1]
                );

                const transferPromises = mintWithoutFee[2].map(async (args) =>
                    expect(mintPromise)
                        .to.emit(lbtc, 'Transfer')
                        .withArgs(...args)
                );

                await mintPromise;
                await Promise.all(transferPromises);
            });

            it('should do batch mint with fee', async function () {
                // set the maximum fee from args
                await lbtc.setMintFee(
                    args.reduce((x, y) => (x.amount > y.amount ? x : y))
                        .amount + 100n
                );

                const mintPromise = lbtc.batchMintWithFee(
                    mintWithFee[0],
                    mintWithFee[1],
                    mintWithFee[2],
                    mintWithFee[3]
                );

                const transferPromises = mintWithFee[4].map(async (args) =>
                    expect(mintPromise)
                        .to.emit(lbtc, 'Transfer')
                        .withArgs(...args)
                );

                await mintPromise;
                await Promise.all(transferPromises);
            });

            describe('With bascule', function () {
                beforeEach(async function () {
                    // set bascule
                    await lbtc.changeBascule(await bascule.getAddress());
                });

                args.forEach(function (args) {
                    it(`Mint ${args.name}`, async function () {
                        const balanceBefore = await lbtc.balanceOf(
                            args.recipient().address
                        );
                        const totalSupplyBefore = await lbtc.totalSupply();

                        const data = await signDepositBtcPayload(
                            [signer1],
                            [true],
                            CHAIN_ID,
                            args.recipient().address,
                            args.amount,
                            ethers.hexlify(ethers.randomBytes(32)) // extra data, irrelevant
                        );

                        // mint without report fails
                        await expect(
                            lbtc
                                .connect(args.msgSender())
                                ['mint(bytes,bytes)'](data.payload, data.proof)
                        ).to.be.revertedWithCustomError(
                            bascule,
                            'WithdrawalFailedValidation'
                        );

                        // report deposit
                        const reportId = ethers.zeroPadValue('0x01', 32);
                        await expect(
                            bascule
                                .connect(reporter)
                                .reportDeposits(reportId, [
                                    ethers.sha256(data.payload),
                                ])
                        )
                            .to.emit(bascule, 'DepositsReported')
                            .withArgs(reportId, 1);

                        // mint works
                        await expect(
                            lbtc
                                .connect(args.msgSender())
                                ['mint(bytes,bytes)'](data.payload, data.proof)
                        )
                            .to.emit(lbtc, 'Transfer')
                            .withArgs(
                                ethers.ZeroAddress,
                                args.recipient().address,
                                args.amount
                            );

                        const balanceAfter = await lbtc.balanceOf(
                            args.recipient().address
                        );
                        const totalSupplyAfter = await lbtc.totalSupply();

                        expect(balanceAfter - balanceBefore).to.be.eq(
                            args.amount
                        );
                        expect(totalSupplyAfter - totalSupplyBefore).to.be.eq(
                            args.amount
                        );
                    });
                });
            });
        });

        describe('Negative cases', function () {
            let newConsortium: Consortium;
            const defaultTxId = ethers.hexlify(ethers.randomBytes(32));
            const defaultArgs = {
                signers: () => [signer1, signer2],
                signatures: [true, true],
                threshold: 2,
                mintRecipient: () => signer1,
                signatureRecipient: () => signer1,
                mintAmount: 100_000_000n,
                signatureAmount: 100_000_000n,
                destinationContract: () => lbtc.getAddress(),
                signatureDestinationContract: () => lbtc.getAddress(),
                chainId: CHAIN_ID,
                signatureChainId: CHAIN_ID,
                executionChain: CHAIN_ID,
                caller: () => lbtc.getAddress(),
                verifier: () => newConsortium.getAddress(),
                epoch: 1,
                txId: defaultTxId,
                signatureTxId: defaultTxId,
                interface: () => newConsortium,
                customError: 'WrongSignatureReceived',
                params: () => [],
            };
            let defaultProof: string;
            let defaultPayload: string;

            beforeEach(async function () {
                // Use a bigger consortium to cover more cases
                newConsortium = await deployContract<Consortium>('Consortium', [
                    deployer.address,
                ]);
                const valset = getPayloadForAction(
                    [1, [signer1.publicKey, signer2.publicKey], [1, 1], 2, 1],
                    NEW_VALSET
                );
                await newConsortium.setInitalValidatorSet(valset);
                const data = await signDepositBtcPayload(
                    defaultArgs.signers(),
                    defaultArgs.signatures,
                    defaultArgs.signatureChainId,
                    defaultArgs.signatureRecipient().address,
                    defaultArgs.signatureAmount,
                    defaultArgs.signatureTxId
                );
                defaultProof = data.proof;
                defaultPayload = data.payload;

                await lbtc.changeConsortium(await newConsortium.getAddress());
            });

            const args = [
                {
                    ...defaultArgs,
                    name: 'not enough signatures',
                    signatures: [true, false],
                    customError: 'NotEnoughSignatures',
                },
                {
                    ...defaultArgs,
                    name: 'executed in wrong chain',
                    customError: 'WrongChainId',
                    chainId: 1,
                    interface: () => lbtc,
                },
                {
                    ...defaultArgs,
                    name: 'destination chain missmatch',
                    signatureChainId: ethers.randomBytes(32),
                },
                {
                    ...defaultArgs,
                    name: 'recipient is 0 address',
                    mintRecipient: () => {
                        return { address: ethers.ZeroAddress };
                    },
                    signatureRecipient: () => {
                        return { address: ethers.ZeroAddress };
                    },
                    customError: 'ZeroAddress',
                    interface: () => lbtc,
                },
                {
                    ...defaultArgs,
                    name: 'extra data signature mismatch',
                    signatureTxId: ethers.randomBytes(32),
                },
                {
                    ...defaultArgs,
                    name: 'extra data mismatch',
                    txId: ethers.randomBytes(32),
                },
                {
                    ...defaultArgs,
                    name: 'amount is 0',
                    mintAmount: 0,
                    signatureAmount: 0,
                    customError: 'ZeroAmount',
                    interface: () => lbtc,
                },
                {
                    ...defaultArgs,
                    name: 'Wrong signature recipient',
                    signatureRecipient: () => signer2,
                },
                {
                    ...defaultArgs,
                    name: 'Wrong mint recipient',
                    mintRecipient: () => signer2,
                },
                {
                    ...defaultArgs,
                    name: 'Wrong amount',
                    mintAmount: 1,
                },
                {
                    ...defaultArgs,
                    name: 'unknown validator set',
                    signers: () => [signer1, deployer],
                    customError: 'WrongSignatureReceived',
                },
                {
                    ...defaultArgs,
                    name: 'wrong amount of signatures',
                    signers: () => [signer1],
                    signatures: [true],
                    customError: 'LengthMismatch',
                },
            ];
            args.forEach(function (args) {
                it(`Reverts when ${args.name}`, async function () {
                    const data = await signDepositBtcPayload(
                        args.signers(),
                        args.signatures,
                        args.signatureChainId,
                        args.signatureRecipient().address,
                        args.signatureAmount,
                        args.signatureTxId
                    );
                    const payload = getPayloadForAction(
                        [
                            encode(['uint256'], [args.chainId]),
                            encode(['address'], [args.mintRecipient().address]),
                            args.mintAmount,
                            args.txId,
                            0,
                        ],
                        DEPOSIT_BTC_ACTION
                    );

                    await expect(
                        lbtc['mint(bytes,bytes)'](payload, data.proof)
                    ).to.revertedWithCustomError(
                        args.interface(),
                        args.customError
                    );
                });
            });

            it('Reverts when paused', async function () {
                await lbtc.transferPauserRole(deployer.address);
                await lbtc.pause();

                // try to use the same proof again
                await expect(
                    lbtc['mint(bytes,bytes)'](defaultPayload, defaultProof)
                ).to.revertedWithCustomError(lbtc, 'EnforcedPause');
            });

            it('Reverts when payload is already used', async function () {
                // use the payload
                await lbtc['mint(bytes,bytes)'](defaultPayload, defaultProof);
                // try to use the same payload again
                await expect(
                    lbtc['mint(bytes,bytes)'](defaultPayload, defaultProof)
                ).to.revertedWithCustomError(lbtc, 'PayloadAlreadyUsed');

                await expect(
                    lbtc.mintWithFee(
                        defaultPayload,
                        defaultProof,
                        getPayloadForAction(
                            [1, snapshotTimestamp + 100],
                            'feeApproval'
                        ),
                        await getFeeTypedMessage(
                            defaultArgs.mintRecipient(),
                            await lbtc.getAddress(),
                            1,
                            snapshotTimestamp + 100
                        )
                    )
                ).to.revertedWithCustomError(lbtc, 'PayloadAlreadyUsed');
            });

            describe('With fee', function () {
                it('should revert if expired', async function () {
                    await expect(
                        lbtc.mintWithFee(
                            defaultPayload,
                            defaultProof,
                            getPayloadForAction(
                                [1, snapshotTimestamp],
                                'feeApproval'
                            ),
                            await getFeeTypedMessage(
                                defaultArgs.mintRecipient(),
                                await lbtc.getAddress(),
                                1,
                                snapshotTimestamp // it is already passed as some txns had happen
                            )
                        )
                    )
                        .to.revertedWithCustomError(
                            lbtc,
                            'UserSignatureExpired'
                        )
                        .withArgs(snapshotTimestamp);
                });

                it('should revert if not claimer', async function () {
                    await expect(
                        lbtc
                            .connect(signer1)
                            .mintWithFee(
                                defaultPayload,
                                defaultProof,
                                getPayloadForAction(
                                    [1, snapshotTimestamp + 100],
                                    'feeApproval'
                                ),
                                await getFeeTypedMessage(
                                    defaultArgs.mintRecipient(),
                                    await lbtc.getAddress(),
                                    1,
                                    snapshotTimestamp + 100
                                )
                            )
                    )
                        .to.revertedWithCustomError(lbtc, 'UnauthorizedAccount')
                        .withArgs(signer1);
                });

                it('should revert if fee is too much', async function () {
                    // make sure current fee is not going to reduce the amount charged
                    await lbtc.setMintFee(defaultArgs.mintAmount + 10n);

                    await expect(
                        lbtc.mintWithFee(
                            defaultPayload,
                            defaultProof,
                            getPayloadForAction(
                                [
                                    defaultArgs.mintAmount,
                                    snapshotTimestamp + 100,
                                ],
                                'feeApproval'
                            ),
                            await getFeeTypedMessage(
                                defaultArgs.mintRecipient(),
                                await lbtc.getAddress(),
                                defaultArgs.mintAmount,
                                snapshotTimestamp + 100
                            )
                        )
                    ).to.revertedWithCustomError(lbtc, 'FeeGreaterThanAmount');
                });

                it('should revert if signature is not from receiver', async function () {
                    await expect(
                        lbtc.mintWithFee(
                            defaultPayload,
                            defaultProof,
                            getPayloadForAction(
                                [1, snapshotTimestamp + 100],
                                'feeApproval'
                            ),
                            await getFeeTypedMessage(
                                deployer,
                                await lbtc.getAddress(),
                                1,
                                snapshotTimestamp + 100
                            )
                        )
                    ).to.revertedWithCustomError(lbtc, 'InvalidUserSignature');
                });

                it("should revert if fee signature doesn't match fee payload", async function () {
                    await expect(
                        lbtc.mintWithFee(
                            defaultPayload,
                            defaultProof,
                            getPayloadForAction(
                                [1, snapshotTimestamp + 100],
                                'feeApproval'
                            ),
                            await getFeeTypedMessage(
                                defaultArgs.mintRecipient(),
                                await lbtc.getAddress(),
                                2, // wrong fee
                                snapshotTimestamp + 100
                            )
                        )
                    ).to.revertedWithCustomError(lbtc, 'InvalidUserSignature');
                });

                describe('With batch', function () {
                    it('should fail to batch if something is wrong with the data', async function () {
                        const proofs = [...mintWithFee[1]];
                        proofs[proofs.length - 1] = '0x';
                        await expect(
                            lbtc.batchMintWithFee(
                                mintWithFee[0],
                                proofs,
                                mintWithFee[2],
                                mintWithFee[3]
                            )
                        ).to.be.reverted;
                    });

                    it('should fail to batch if not claimer', async function () {
                        const proofs = [...mintWithFee[1]];
                        proofs[proofs.length - 1] = '0x';
                        await expect(
                            lbtc
                                .connect(signer1)
                                .batchMintWithFee(
                                    mintWithFee[0],
                                    proofs,
                                    mintWithFee[2],
                                    mintWithFee[3]
                                )
                        )
                            .to.be.revertedWithCustomError(
                                lbtc,
                                'UnauthorizedAccount'
                            )
                            .withArgs(signer1.address);
                    });

                    it('should fail to batch if parameters length missmatch', async function () {
                        let pop = (arg: string[]) => {
                            const data = [...arg];
                            data.pop();
                            return data;
                        };
                        await expect(
                            lbtc.batchMintWithFee(
                                pop(mintWithFee[0]),
                                mintWithFee[0],
                                mintWithFee[2],
                                mintWithFee[3]
                            )
                        ).to.be.revertedWithCustomError(
                            lbtc,
                            'InvalidInputLength'
                        );
                        await expect(
                            lbtc.batchMintWithFee(
                                mintWithFee[0],
                                pop(mintWithFee[0]),
                                mintWithFee[2],
                                mintWithFee[3]
                            )
                        ).to.be.revertedWithCustomError(
                            lbtc,
                            'InvalidInputLength'
                        );
                        await expect(
                            lbtc.batchMintWithFee(
                                mintWithFee[0],
                                mintWithFee[0],
                                pop(mintWithFee[2]),
                                mintWithFee[3]
                            )
                        ).to.be.revertedWithCustomError(
                            lbtc,
                            'InvalidInputLength'
                        );
                        await expect(
                            lbtc.batchMintWithFee(
                                mintWithFee[0],
                                mintWithFee[0],
                                mintWithFee[2],
                                pop(mintWithFee[3])
                            )
                        ).to.be.revertedWithCustomError(
                            lbtc,
                            'InvalidInputLength'
                        );
                    });
                });
            });

            it('should fail to batch mint for free if something is wrong in a mint', async function () {
                const proofs = [...mintWithoutFee[1]];
                proofs[proofs.length - 1] = '0x';

                await expect(
                    lbtc['batchMint(bytes[],bytes[])'](
                        mintWithoutFee[0],
                        proofs
                    )
                ).to.be.reverted;
            });

            it('should fail to batch mint for free if parameters size missmatch', async function () {
                const payloads = [...mintWithoutFee[0]];
                const proofs = [...mintWithoutFee[1]];
                payloads.pop();
                proofs.pop();

                await expect(
                    lbtc['batchMint(bytes[],bytes[])'](
                        mintWithoutFee[0],
                        proofs
                    )
                ).to.be.revertedWithCustomError(lbtc, 'InvalidInputLength');
                await expect(
                    lbtc['batchMint(bytes[],bytes[])'](
                        payloads,
                        mintWithoutFee[1]
                    )
                ).to.be.revertedWithCustomError(lbtc, 'InvalidInputLength');
            });
        });

        it('should fail to do permissioned batch mint if parameters size missmatch', async function () {
            await expect(
                lbtc['batchMint(address[],uint256[])'](
                    [signer1.address],
                    [1, 2]
                )
            ).to.be.revertedWithCustomError(lbtc, 'InvalidInputLength');
            await expect(
                lbtc['batchMint(address[],uint256[])'](
                    [signer1.address, signer2.address],
                    [1]
                )
            ).to.be.revertedWithCustomError(lbtc, 'InvalidInputLength');
        });

        it('should fail to do permissioned batch mint if no minter', async function () {
            await expect(
                lbtc
                    .connect(signer1)
                    [
                        'batchMint(address[],uint256[])'
                    ]([signer1.address, signer1.address], [1, 2])
            )
                .to.be.revertedWithCustomError(lbtc, 'UnauthorizedAccount')
                .withArgs(signer1.address);
        });
    });

    describe('Burn', function () {
        beforeEach(async function () {
            await lbtc.toggleWithdrawals();
        });

        describe('Positive cases', function () {
            it('Unstake half with P2WPKH', async () => {
                const amount = 100_000_000n;
                const halfAmount = amount / 2n;
                const p2wpkh = '0x00143dee6158aac9b40cd766b21a1eb8956e99b1ff03';

                const burnCommission = await lbtc.getBurnCommission();

                const expectedAmountAfterFee =
                    halfAmount - BigInt(burnCommission);

                await lbtc.mintTo(signer1.address, amount);
                await expect(lbtc.connect(signer1).redeem(p2wpkh, halfAmount))
                    .to.emit(lbtc, 'UnstakeRequest')
                    .withArgs(signer1.address, p2wpkh, expectedAmountAfterFee);
            });

            it('Unstake full with P2TR', async () => {
                const amount = 100_000_000n;
                const p2tr =
                    '0x5120999d8dd965f148662dc38ab5f4ee0c439cadbcc0ab5c946a45159e30b3713947';

                const burnCommission = await lbtc.getBurnCommission();

                const expectedAmountAfterFee = amount - BigInt(burnCommission);
                await lbtc.mintTo(signer1.address, amount);
                await expect(lbtc.connect(signer1).redeem(p2tr, amount))
                    .to.emit(lbtc, 'UnstakeRequest')
                    .withArgs(signer1.address, p2tr, expectedAmountAfterFee);
            });

            it('Unstake with commission', async () => {
                const amount = 100_000_000n;
                const commission = 1_000_000n;
                const p2tr =
                    '0x5120999d8dd965f148662dc38ab5f4ee0c439cadbcc0ab5c946a45159e30b3713947';

                await lbtc.changeBurnCommission(commission);

                await lbtc.mintTo(signer1.address, amount);

                await expect(lbtc.connect(signer1).redeem(p2tr, amount))
                    .to.emit(lbtc, 'UnstakeRequest')
                    .withArgs(signer1.address, p2tr, amount - commission);
            });

            it('Unstake full with P2WSH', async () => {
                const amount = 100_000_000n;
                const p2wsh =
                    '0x002065f91a53cb7120057db3d378bd0f7d944167d43a7dcbff15d6afc4823f1d3ed3';
                await lbtc.mintTo(signer1.address, amount);

                // Get the burn commission
                const burnCommission = await lbtc.getBurnCommission();

                // Calculate expected amount after fee
                const expectedAmountAfterFee = amount - BigInt(burnCommission);

                await expect(lbtc.connect(signer1).redeem(p2wsh, amount))
                    .to.emit(lbtc, 'UnstakeRequest')
                    .withArgs(signer1.address, p2wsh, expectedAmountAfterFee);
            });
        });

        describe('Negative cases', function () {
            it('Reverts when withdrawals off', async function () {
                await lbtc.toggleWithdrawals();
                const amount = 100_000_000n;
                await lbtc.mintTo(signer1.address, amount);
                await expect(
                    lbtc.redeem(
                        '0x00143dee6158aac9b40cd766b21a1eb8956e99b1ff03',
                        amount
                    )
                ).to.revertedWithCustomError(lbtc, 'WithdrawalsDisabled');
            });

            it('Reverts if amount is less than burn commission', async function () {
                const burnCommission = await lbtc.getBurnCommission();
                const amountLessThanCommission = BigInt(burnCommission) - 1n;

                await lbtc.mintTo(signer1.address, amountLessThanCommission);

                await expect(
                    lbtc
                        .connect(signer1)
                        .redeem(
                            '0x00143dee6158aac9b40cd766b21a1eb8956e99b1ff03',
                            amountLessThanCommission
                        )
                )
                    .to.be.revertedWithCustomError(
                        lbtc,
                        'AmountLessThanCommission'
                    )
                    .withArgs(burnCommission);
            });

            it('Reverts when amount is below dust limit for P2WSH', async () => {
                const p2wsh =
                    '0x002065f91a53cb7120057db3d378bd0f7d944167d43a7dcbff15d6afc4823f1d3ed3';
                const burnCommission = await lbtc.getBurnCommission();

                // Start with a very small amount
                let amount = burnCommission + 1n;
                let isAboveDust = false;

                // Incrementally increase the amount until we find the dust limit
                while (!isAboveDust) {
                    amount += 1n;
                    [, isAboveDust] = await lbtc.calcUnstakeRequestAmount(
                        p2wsh,
                        amount
                    );
                }

                // Now 'amount' is just above the dust limit. Let's use an amount 1 less than this.
                const amountJustBelowDustLimit = amount - 1n;

                await lbtc.mintTo(signer1.address, amountJustBelowDustLimit);

                await expect(
                    lbtc
                        .connect(signer1)
                        .redeem(p2wsh, amountJustBelowDustLimit)
                ).to.be.revertedWithCustomError(lbtc, 'AmountBelowDustLimit');
            });

            it('Revert with P2SH', async () => {
                const amount = 100_000_000n;
                const p2sh = '0xa914aec38a317950a98baa9f725c0cb7e50ae473ba2f87';
                await lbtc.mintTo(signer1.address, amount);
                await expect(
                    lbtc.connect(signer1).redeem(p2sh, amount)
                ).to.be.revertedWithCustomError(
                    lbtc,
                    'ScriptPubkeyUnsupported'
                );
            });

            it('Reverts with P2PKH', async () => {
                const amount = 100_000_000n;
                const p2pkh =
                    '0x76a914aec38a317950a98baa9f725c0cb7e50ae473ba2f88ac';
                await lbtc.mintTo(signer1.address, amount);
                await expect(
                    lbtc.connect(signer1).redeem(p2pkh, amount)
                ).to.be.revertedWithCustomError(
                    lbtc,
                    'ScriptPubkeyUnsupported'
                );
            });

            it('Reverts with P2PK', async () => {
                const amount = 100_000_000n;
                const p2pk =
                    '0x4104678afdb0fe5548271967f1a67130b7105cd6a828e03909a67962e0ea1f61deb649f6bc3f4cef38c4f35504e51ec112de5c384df7ba0b8d578a4c702b6bf11d5fac';
                await lbtc.mintTo(signer1.address, amount);
                await expect(
                    lbtc.connect(signer1).redeem(p2pk, amount)
                ).to.be.revertedWithCustomError(
                    lbtc,
                    'ScriptPubkeyUnsupported'
                );
            });

            it('Reverts with P2MS', async () => {
                const amount = 100_000_000n;
                const p2ms =
                    '0x524104d81fd577272bbe73308c93009eec5dc9fc319fc1ee2e7066e17220a5d47a18314578be2faea34b9f1f8ca078f8621acd4bc22897b03daa422b9bf56646b342a24104ec3afff0b2b66e8152e9018fe3be3fc92b30bf886b3487a525997d00fd9da2d012dce5d5275854adc3106572a5d1e12d4211b228429f5a7b2f7ba92eb0475bb14104b49b496684b02855bc32f5daefa2e2e406db4418f3b86bca5195600951c7d918cdbe5e6d3736ec2abf2dd7610995c3086976b2c0c7b4e459d10b34a316d5a5e753ae';
                await lbtc.mintTo(signer1.address, amount);
                await expect(
                    lbtc.connect(signer1).redeem(p2ms, amount)
                ).to.be.revertedWithCustomError(
                    lbtc,
                    'ScriptPubkeyUnsupported'
                );
            });

            it('Reverts not enough to pay commission', async () => {
                const amount = 999_999n;
                const commission = 1_000_000n;
                const p2tr =
                    '0x5120999d8dd965f148662dc38ab5f4ee0c439cadbcc0ab5c946a45159e30b3713947';

                await lbtc.changeBurnCommission(commission);

                await lbtc.mintTo(signer1.address, amount);

                await expect(lbtc.connect(signer1).redeem(p2tr, amount))
                    .to.revertedWithCustomError(
                        lbtc,
                        'AmountLessThanCommission'
                    )
                    .withArgs(commission);
            });
        });
    });

    describe('Permit', function () {
        let timestamp: number;
        let chainId: bigint;

        before(async function () {
            const block = await ethers.provider.getBlock('latest');
            timestamp = block!.timestamp;
            chainId = (await ethers.provider.getNetwork()).chainId;
        });

        beforeEach(async function () {
            // Mint some tokens
            await lbtc['mint(address,uint256)'](signer1.address, 100_000_000n);
        });

        afterEach(async function () {
            await snapshot.restore();
        });

        it('should transfer funds with permit', async function () {
            // generate permit signature
            const { v, r, s } = await generatePermitSignature(
                lbtc,
                signer1,
                signer2.address,
                10_000n,
                timestamp + 100,
                chainId,
                0
            );

            await lbtc.permit(
                signer1.address,
                signer2.address,
                10_000n,
                timestamp + 100,
                v,
                r,
                s
            );

            // check allowance
            expect(
                await lbtc.allowance(signer1.address, signer2.address)
            ).to.equal(10_000n);

            // check transferFrom
            await lbtc
                .connect(signer2)
                .transferFrom(signer1.address, signer3.address, 10_000n);
            expect(await lbtc.balanceOf(signer3.address)).to.equal(10_000n);

            // check nonce is incremented
            expect(await lbtc.nonces(signer1.address)).to.equal(1);
        });

        describe("fail if permit params don't match the signature", function () {
            let v: number;
            let r: string;
            let s: string;

            before(async function () {
                // generate permit signature
                const signature = await generatePermitSignature(
                    lbtc,
                    signer1,
                    signer2.address,
                    10_000n,
                    timestamp + 100,
                    chainId,
                    0
                );
                v = signature.v;
                r = signature.r;
                s = signature.s;
            });

            const params: [
                () => string,
                () => string,
                bigint,
                () => number,
                string,
            ][] = [
                [
                    () => signer1.address,
                    () => signer3.address,
                    10_000n,
                    () => timestamp + 100,
                    'is sensitive to wrong spender',
                ],
                [
                    () => signer3.address,
                    () => signer2.address,
                    10_000n,
                    () => timestamp + 100,
                    'is sensitive to wrong signer',
                ],
                [
                    () => signer1.address,
                    () => signer2.address,
                    10_000n,
                    () => timestamp + 200,
                    'is sensitive to wrong deadline',
                ],
                [
                    () => signer1.address,
                    () => signer2.address,
                    1n,
                    () => timestamp + 100,
                    'is sensitive to wrong value',
                ],
            ];

            params.forEach(async function ([
                signer,
                spender,
                value,
                deadline,
                label,
            ]) {
                it(label, async function () {
                    await expect(
                        lbtc.permit(
                            signer(),
                            spender(),
                            value,
                            deadline(),
                            v,
                            r,
                            s
                        )
                    ).to.be.revertedWithCustomError(
                        lbtc,
                        'ERC2612InvalidSigner'
                    );
                });
            });
        });

        describe("fail if signature don't match permit params", function () {
            // generate permit signature
            const signaturesData: [
                () => Signer,
                () => string,
                bigint,
                () => number,
                () => bigint,
                number,
                string,
            ][] = [
                [
                    () => signer3,
                    () => signer2.address,
                    10_000n,
                    () => timestamp + 100,
                    () => chainId,
                    0,
                    'is sensitive to wrong signer',
                ],
                [
                    () => signer1,
                    () => signer3.address,
                    10_000n,
                    () => timestamp + 100,
                    () => chainId,
                    0,
                    'is sensitive to wrong spender',
                ],
                [
                    () => signer1,
                    () => signer2.address,
                    1n,
                    () => timestamp + 100,
                    () => chainId,
                    0,
                    'is sensitive to wrong value',
                ],
                [
                    () => signer1,
                    () => signer2.address,
                    10_000n,
                    () => timestamp + 1,
                    () => chainId,
                    0,
                    'is sensitive to wrong deadline',
                ],
                [
                    () => signer1,
                    () => signer2.address,
                    10_000n,
                    () => timestamp + 100,
                    () => 1234n,
                    0,
                    'is sensitive to wrong chainId',
                ],
                [
                    () => signer1,
                    () => signer2.address,
                    1n,
                    () => timestamp + 100,
                    () => chainId,
                    1,
                    'is sensitive to wrong nonce',
                ],
            ];
            signaturesData.forEach(
                async ([
                    signer,
                    spender,
                    value,
                    deadline,
                    chainId,
                    nonce,
                    label,
                ]) => {
                    it(label, async () => {
                        const { v, r, s } = await generatePermitSignature(
                            lbtc,
                            signer(),
                            spender(),
                            value,
                            deadline(),
                            chainId(),
                            nonce
                        );
                        await expect(
                            lbtc.permit(
                                signer1,
                                signer2.address,
                                10_000n,
                                timestamp + 100,
                                v,
                                r,
                                s
                            )
                        ).to.be.revertedWithCustomError(
                            lbtc,
                            'ERC2612InvalidSigner'
                        );
                    });
                }
            );
        });
    });
});<|MERGE_RESOLUTION|>--- conflicted
+++ resolved
@@ -2,7 +2,6 @@
 import { expect } from 'chai';
 import { takeSnapshot } from '@nomicfoundation/hardhat-toolbox/network-helpers';
 import {
-<<<<<<< HEAD
     deployContract,
     getSignersWithPrivateKeys,
     CHAIN_ID,
@@ -33,114 +32,6 @@
     let consortium: Consortium;
     let snapshot: SnapshotRestorer;
     let snapshotTimestamp: number;
-=======
-  enrichWithPrivateKeys,
-  signOutputPayload,
-  signBridgeDepositPayload,
-  init, 
-  deployBascule, 
-  generatePermitSignature
-} from "./helpers";
-import type { HardhatEthersSigner } from "@nomicfoundation/hardhat-ethers/signers";
-import { LBTCMock, WBTCMock, Bascule } from "../typechain-types";
-import { SnapshotRestorer } from "@nomicfoundation/hardhat-network-helpers/src/helpers/takeSnapshot";
-import { getRandomValues } from "crypto";
-import { Signer } from "ethers";
-
-const CHAIN_ID = ethers.zeroPadValue("0x7A69", 32);
-
-describe("LBTC", function () {
-  let deployer: HardhatEthersSigner,
-    consortium: HardhatEthersSigner,
-    signer1: HardhatEthersSigner,
-    signer2: HardhatEthersSigner,
-    signer3: HardhatEthersSigner,
-    treasury: HardhatEthersSigner,
-    basculeReporter: HardhatEthersSigner,
-    pauser: HardhatEthersSigner;
-  let lbtc: LBTCMock;
-  let lbtc2: LBTCMock;
-  let snapshot: SnapshotRestorer;
-  let wbtc: WBTCMock;
-  let bascule: Bascule;
-
-  before(async function () {
-    [
-      deployer,
-      consortium,
-      signer1,
-      signer2,
-      signer3,
-      treasury,
-      basculeReporter,
-      pauser,
-    ] = enrichWithPrivateKeys(await ethers.getSigners());
-    const burnCommission = 1000;
-    const result = await init(consortium, burnCommission, deployer.address);
-    lbtc = result.lbtc;
-    wbtc = result.wbtc;
-
-    const result2 = await init(consortium, burnCommission, deployer.address);
-    lbtc2 = result2.lbtc;
-
-    await lbtc.changeTreasuryAddress(treasury);
-    await lbtc2.changeTreasuryAddress(treasury);
-
-    bascule = await deployBascule(basculeReporter, lbtc);
-
-    // mock minter for lbtc
-    await lbtc.addMinter(deployer.address);
-    await lbtc2.addMinter(deployer.address);
-
-    snapshot = await takeSnapshot();
-  });
-
-  describe("Setters and getters", function () {
-    beforeEach(async function () {
-      await snapshot.restore();
-    });
-
-    // TODO: check treasury
-
-    it("owner() is deployer", async function () {
-      expect(await lbtc.owner()).to.equal(deployer.address);
-    });
-
-    it("getDepositRelativeCommission", async function () {
-      expect(
-        await lbtc.getDepositRelativeCommission(ethers.zeroPadValue("0x", 32))
-      ).to.equal(0);
-    });
-
-    it("getDepositAbsoluteCommission", async function () {
-      expect(
-        await lbtc.getDepositAbsoluteCommission(ethers.zeroPadValue("0x", 32))
-      ).to.equal(0);
-    });
-
-    it("consortium() set at initialization", async function () {
-      expect(await lbtc.consortium()).to.equal(consortium.address);
-    });
-
-    it("decimals()", async function () {
-      expect(await lbtc.decimals()).to.equal(8n);
-    });
-
-    it("Bascule() unset", async function () {
-      expect(await lbtc.Bascule()).to.be.equal(ethers.ZeroAddress);
-    });
-
-    it("pause() turns on enforced pause", async function () {
-      expect(await lbtc.paused()).to.be.false;
-      await expect(lbtc.transferPauserRole(pauser.address))
-        .to.emit(lbtc, "PauserRoleTransferred")
-        .withArgs(ethers.ZeroAddress, pauser.address);
-      await expect(lbtc.connect(pauser).pause())
-        .to.emit(lbtc, "Paused")
-        .withArgs(pauser.address);
-      expect(await lbtc.paused()).to.be.true;
-    });
->>>>>>> 92185145
 
     before(async function () {
         [
@@ -154,6 +45,8 @@
             reporter,
         ] = await getSignersWithPrivateKeys();
 
+    const result2 = await init(consortium, burnCommission, deployer.address);
+    lbtc2 = result2.lbtc;
         consortium = await deployContract<Consortium>('Consortium', [
             deployer.address,
         ]);
