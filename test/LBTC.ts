--- conflicted
+++ resolved
@@ -88,21 +88,10 @@
       expect(await lbtc.decimals()).to.equal(8n);
     });
 
-<<<<<<< HEAD
-=======
-    it("WBTC() unset", async function () {
-      expect(await lbtc.WBTC()).to.be.equal(ethers.ZeroAddress);
-    });
-
-    it("WBTC() unset", async function () {
-      expect(await lbtc.WBTC()).to.be.equal(ethers.ZeroAddress);
-    });
-
     it("Bascule() unset", async function () {
       expect(await lbtc.Bascule()).to.be.equal(ethers.ZeroAddress);
     });
 
->>>>>>> c92cfda8
     it("pause() turns on enforced pause", async function () {
       expect(await lbtc.paused()).to.be.false;
       await expect(lbtc.pause())
@@ -161,31 +150,6 @@
         lbtc.connect(signer1).toggleWithdrawals()
       ).to.revertedWithCustomError(lbtc, "OwnableUnauthorizedAccount");
     });
-<<<<<<< HEAD
-=======
-
-    it("WBTC() set", async function () {
-      await expect(lbtc.changeWBTC(await wbtc.getAddress()))
-        .to.emit(lbtc, "WBTCChanged")
-        .withArgs(ethers.ZeroAddress, await wbtc.getAddress());
-      expect(await lbtc.WBTC()).to.be.equal(await wbtc.getAddress());
-    });
-
-    it("Enable WBTC staking if WBTC not set", async function () {
-      await expect(lbtc.enableWBTCStaking()).to.be.revertedWithCustomError(
-        lbtc,
-        "WBTCNotSet"
-      );
-    });
-
-    it("Enable WBTC staking if WBTC set", async function () {
-      await expect(lbtc.changeWBTC(await wbtc.getAddress()))
-        .to.emit(lbtc, "WBTCChanged")
-        .withArgs(ethers.ZeroAddress, await wbtc.getAddress());
-      expect(await lbtc.enableWBTCStaking())
-        .to.emit(lbtc, "WBTCStakingEnabled")
-        .withArgs(true);
-    });
 
     it("changeBascule", async function () {
       await expect(lbtc.changeBascule(await bascule.getAddress()))
@@ -195,7 +159,6 @@
         .to.emit(lbtc, "BasculeChanged")
         .withArgs(await bascule.getAddress(), ethers.ZeroAddress);
     });
->>>>>>> c92cfda8
   });
 
   describe("Mint positive cases", function () {
