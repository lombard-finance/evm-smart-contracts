--- conflicted
+++ resolved
@@ -1,13 +1,8 @@
 import { config, ethers, network, upgrades } from "hardhat";
 import secp256k1 from "secp256k1";
 import { HardhatEthersSigner } from "@nomicfoundation/hardhat-ethers/signers";
-<<<<<<< HEAD
-import { LBTC, WBTCMock, Bascule, Address } from "../typechain-types";
-import { AddressLike } from "ethers";
-=======
-import { LBTCMock, WBTCMock, Bascule } from "../typechain-types";
+import { LBTC, WBTCMock, Bascule } from "../typechain-types";
 import { AddressLike, Contract, Signer, Signature } from "ethers";
->>>>>>> 354e11c3
 
 export function signOutputPayload(
   privateKey: string,
