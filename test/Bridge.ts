<<<<<<< HEAD
import { HardhatEthersSigner } from "@nomicfoundation/hardhat-ethers/signers";
import { 
  LBTCMock, 
  Bascule, 
  Consortium, 
  Bridge, 
  DefaultAdapter, 
  TokenPoolAdapter,
  CCIPRouterMock,
} from "../typechain-types";
import { takeSnapshot, SnapshotRestorer } from "@nomicfoundation/hardhat-toolbox/network-helpers";
import {
  getSignersWithPrivateKeys,
  deployContract,
  CHAIN_ID,
  getPayloadForAction,
  signPayload,
  NEW_VALSET,
  DEPOSIT_BRIDGE_ACTION,
  encode,
  signDepositBridgePayload,
  getUncomprPubkey
} from "./helpers";
import { ethers } from "hardhat";
import { expect } from "chai";
import { LBTCTokenPool } from "../typechain-types/contracts/bridge/adapters/TokenPool.sol";

describe("Bridge", function () {
  let deployer: HardhatEthersSigner,
    signer1: HardhatEthersSigner,
    signer2: HardhatEthersSigner,
    signer3: HardhatEthersSigner,
    treasury: HardhatEthersSigner,
    reporter: HardhatEthersSigner,
    admin: HardhatEthersSigner,
    pauser: HardhatEthersSigner;
  let lbtcSource: LBTCMock;
  let lbtcDestination: LBTCMock;
  let consortium: Consortium;
  let bascule: Bascule;
  let bridgeSource: Bridge;
  let bridgeDestination: Bridge;
  let adapterSource: DefaultAdapter;
  let adapterDestination: DefaultAdapter;
  let snapshot: SnapshotRestorer;
  let snapshotTimestamp: number;

  before(async function () {
    [
      deployer,
      signer1,
      signer2,
      signer3,
      treasury,
      admin,
      pauser,
      reporter,
    ] = await getSignersWithPrivateKeys();

    // for both chains
    consortium = await deployContract<Consortium>("Consortium", [deployer.address]);
    await consortium.setInitalValidatorSet(getPayloadForAction([1, [getUncomprPubkey(signer1)], [1], 1, 1], NEW_VALSET));

    // chain 1
    lbtcSource = await deployContract<LBTCMock>("LBTCMock", [await consortium.getAddress(), 100, deployer.address]);
    adapterSource = await deployContract<DefaultAdapter>("DefaultAdapter", [await lbtcSource.getAddress(), deployer.address], false);
    bridgeSource = await deployContract<Bridge>("Bridge", [await lbtcSource.getAddress(), treasury.address, await adapterSource.getAddress(), deployer.address]);
    bascule = await deployContract<Bascule>("Bascule", [admin.address, pauser.address, reporter.address, await lbtcSource.getAddress(), 100], false);
    await adapterSource.changeBridge(await bridgeSource.getAddress());
    await lbtcSource.changeBridge(await bridgeSource.getAddress());
    
    // chain 2
    lbtcDestination = await deployContract<LBTCMock>("LBTCMock", [await consortium.getAddress(), 100, deployer.address]);
    adapterDestination = await deployContract<DefaultAdapter>("DefaultAdapter", [await lbtcDestination.getAddress(), deployer.address], false);
    bridgeDestination = await deployContract<Bridge>("Bridge", [await lbtcDestination.getAddress(), treasury.address,  await adapterDestination.getAddress(), deployer.address]);
    await adapterDestination.changeBridge(await bridgeDestination.getAddress());
    await lbtcDestination.changeBridge(await bridgeDestination.getAddress());


    await lbtcSource.changeTreasuryAddress(treasury.address);
    await lbtcDestination.changeTreasuryAddress(treasury.address);

    snapshot = await takeSnapshot();
    snapshotTimestamp = (await ethers.provider.getBlock("latest"))!.timestamp;
  })

  afterEach(async function () {
    await snapshot.restore();
  })

  describe("Setters and Getters", () => {
    it("should return owner", async function () {
      expect(await bridgeSource.owner()).to.equal(deployer.address);
    });

    it("getDepositRelativeCommission", async function () {
      expect(
        await bridgeSource.getDepositRelativeCommission(ethers.zeroPadValue("0x", 32))
      ).to.equal(0);
    });

    it("getDepositAbsoluteCommission", async function () {
      expect(
        await bridgeSource.getDepositAbsoluteCommission(ethers.zeroPadValue("0x", 32))
      ).to.equal(0);
    });
  })

  describe("Actions/Flows", function () {
    const absoluteFee = 100n;

    beforeEach(async function () {
      await lbtcSource.mintTo(
        signer1.address,
        10000n
      );
      await bridgeSource.addDestination(
        CHAIN_ID,
        ethers.zeroPadValue(await bridgeDestination.getAddress(), 32),
        1000,
        0
      );
      await bridgeDestination.addDestination(
        CHAIN_ID,
        ethers.zeroPadValue(await bridgeSource.getAddress(), 32),
        1,
        absoluteFee
      );
    });

    it("full flow", async () => {
      let amount = 10000n;
      let fee = amount / 10n;

      let amountWithoutFee = amount - fee;
      let receiver = signer2.address;

      let payload = getPayloadForAction([
        CHAIN_ID,
        encode(["address"], [await bridgeSource.getAddress()]),
        CHAIN_ID,
        encode(["address"], [await bridgeDestination.getAddress()]),
        encode(["address"], [receiver]),
        amountWithoutFee,
        ethers.AbiCoder.defaultAbiCoder().encode(["uint256"], [0])
      ], DEPOSIT_BRIDGE_ACTION);

      await lbtcSource.connect(signer1).approve(await bridgeSource.getAddress(), amount);
      await expect(bridgeSource.connect(signer1).deposit(
        CHAIN_ID,
        ethers.zeroPadValue(receiver, 32),
        amount
      ))
        .to.emit(bridgeSource, "DepositToBridge")
        .withArgs(
          signer1.address,
          ethers.zeroPadValue(receiver, 32),
          ethers.sha256(payload),
          payload
=======
import { HardhatEthersSigner } from '@nomicfoundation/hardhat-ethers/signers';
import {
    LBTCMock,
    Bascule,
    Consortium,
    Bridge,
    DefaultAdapter,
    TokenPoolAdapter,
    CCIPRouterMock,
} from '../typechain-types';
import {
    takeSnapshot,
    SnapshotRestorer,
} from '@nomicfoundation/hardhat-toolbox/network-helpers';
import {
    getSignersWithPrivateKeys,
    deployContract,
    CHAIN_ID,
    getPayloadForAction,
    signPayload,
    NEW_VALSET,
    DEPOSIT_BRIDGE_ACTION,
    encode,
    signDepositBridgePayload,
} from './helpers';
import { ethers } from 'hardhat';
import { expect } from 'chai';
import { LBTCTokenPool } from '../typechain-types/contracts/bridge/adapters/TokenPool.sol';

describe('Bridge', function () {
    let deployer: HardhatEthersSigner,
        signer1: HardhatEthersSigner,
        signer2: HardhatEthersSigner,
        signer3: HardhatEthersSigner,
        treasury: HardhatEthersSigner,
        reporter: HardhatEthersSigner,
        admin: HardhatEthersSigner,
        pauser: HardhatEthersSigner;
    let lbtcSource: LBTCMock;
    let lbtcDestination: LBTCMock;
    let consortium: Consortium;
    let bascule: Bascule;
    let bridgeSource: Bridge;
    let bridgeDestination: Bridge;
    let adapterSource: DefaultAdapter;
    let adapterDestination: DefaultAdapter;
    let snapshot: SnapshotRestorer;
    let snapshotTimestamp: number;

    before(async function () {
        [
            deployer,
            signer1,
            signer2,
            signer3,
            treasury,
            admin,
            pauser,
            reporter,
        ] = await getSignersWithPrivateKeys();

        // for both chains
        consortium = await deployContract<Consortium>('Consortium', [
            deployer.address,
        ]);
        await consortium.setInitalValidatorSet(
            getPayloadForAction([1, [signer1.publicKey], [1], 1, 1], NEW_VALSET)
>>>>>>> fe4a2ee7
        );

        // chain 1
        lbtcSource = await deployContract<LBTCMock>('LBTCMock', [
            await consortium.getAddress(),
            100,
            deployer.address,
        ]);
        adapterSource = await deployContract<DefaultAdapter>(
            'DefaultAdapter',
            [await lbtcSource.getAddress(), deployer.address],
            false
        );
        bridgeSource = await deployContract<Bridge>('Bridge', [
            await lbtcSource.getAddress(),
            treasury.address,
            await adapterSource.getAddress(),
            deployer.address,
        ]);
        bascule = await deployContract<Bascule>(
            'Bascule',
            [
                admin.address,
                pauser.address,
                reporter.address,
                await lbtcSource.getAddress(),
                100,
            ],
            false
        );
        await adapterSource.changeBridge(await bridgeSource.getAddress());
        await lbtcSource.changeBridge(await bridgeSource.getAddress());

        // chain 2
        lbtcDestination = await deployContract<LBTCMock>('LBTCMock', [
            await consortium.getAddress(),
            100,
            deployer.address,
        ]);
        adapterDestination = await deployContract<DefaultAdapter>(
            'DefaultAdapter',
            [await lbtcDestination.getAddress(), deployer.address],
            false
        );
        bridgeDestination = await deployContract<Bridge>('Bridge', [
            await lbtcDestination.getAddress(),
            treasury.address,
            await adapterDestination.getAddress(),
            deployer.address,
        ]);
        await adapterDestination.changeBridge(
            await bridgeDestination.getAddress()
        );
        await lbtcDestination.changeBridge(
            await bridgeDestination.getAddress()
        );

        await lbtcSource.changeTreasuryAddress(treasury.address);
        await lbtcDestination.changeTreasuryAddress(treasury.address);

        snapshot = await takeSnapshot();
        snapshotTimestamp = (await ethers.provider.getBlock('latest'))!
            .timestamp;
    });

    afterEach(async function () {
        await snapshot.restore();
    });

    describe('Setters and Getters', () => {
        it('should return owner', async function () {
            expect(await bridgeSource.owner()).to.equal(deployer.address);
        });

        it('getDepositRelativeCommission', async function () {
            expect(
                await bridgeSource.getDepositRelativeCommission(
                    ethers.zeroPadValue('0x', 32)
                )
            ).to.equal(0);
        });

        it('getDepositAbsoluteCommission', async function () {
            expect(
                await bridgeSource.getDepositAbsoluteCommission(
                    ethers.zeroPadValue('0x', 32)
                )
            ).to.equal(0);
        });
    });

    describe('Actions/Flows', function () {
        const absoluteFee = 100n;

        beforeEach(async function () {
            await lbtcSource.mintTo(signer1.address, 10000n);
            await bridgeSource.addDestination(
                CHAIN_ID,
                ethers.zeroPadValue(await bridgeDestination.getAddress(), 32),
                1000,
                0
            );
            await bridgeDestination.addDestination(
                CHAIN_ID,
                ethers.zeroPadValue(await bridgeSource.getAddress(), 32),
                1,
                absoluteFee
            );
        });

        it('full flow', async () => {
            let amount = 10000n;
            let fee = amount / 10n;

            let amountWithoutFee = amount - fee;
            let receiver = signer2.address;

            let payload = getPayloadForAction(
                [
                    CHAIN_ID,
                    encode(['address'], [await bridgeSource.getAddress()]),
                    CHAIN_ID,
                    encode(['address'], [await bridgeDestination.getAddress()]),
                    encode(['address'], [receiver]),
                    amountWithoutFee,
                    ethers.AbiCoder.defaultAbiCoder().encode(['uint256'], [0]),
                ],
                DEPOSIT_BRIDGE_ACTION
            );

            await lbtcSource
                .connect(signer1)
                .approve(await bridgeSource.getAddress(), amount);
            await expect(
                bridgeSource
                    .connect(signer1)
                    .deposit(
                        CHAIN_ID,
                        ethers.zeroPadValue(receiver, 32),
                        amount
                    )
            )
                .to.emit(bridgeSource, 'DepositToBridge')
                .withArgs(
                    signer1.address,
                    ethers.zeroPadValue(receiver, 32),
                    ethers.sha256(payload),
                    payload
                );

            expect(await lbtcSource.balanceOf(signer1.address)).to.be.equal(0);
            expect(await lbtcSource.balanceOf(treasury.address)).to.be.equal(
                fee
            );
            expect((await lbtcSource.totalSupply()).toString()).to.be.equal(
                fee
            );

            expect(
                await lbtcDestination.balanceOf(signer2.address)
            ).to.be.equal(0);
            expect(await lbtcDestination.totalSupply()).to.be.equal(0);

            const data1 = await signDepositBridgePayload(
                [signer1],
                [true],
                CHAIN_ID,
                await bridgeSource.getAddress(),
                CHAIN_ID,
                await bridgeDestination.getAddress(),
                receiver,
                amountWithoutFee
            );

            await expect(
                bridgeDestination
                    .connect(signer2)
                    .withdraw(data1.payload, data1.proof)
            )
                .to.emit(bridgeDestination, 'WithdrawFromBridge')
                .withArgs(
                    receiver,
                    ethers.sha256(data1.payload),
                    data1.payload
                );
            expect(
                (await lbtcDestination.totalSupply()).toString()
            ).to.be.equal(amount - fee);
            expect(
                (await lbtcDestination.balanceOf(signer2.address)).toString()
            ).to.be.equal(amountWithoutFee);

            // bridge back

            amount = amountWithoutFee;

            fee = 1n + absoluteFee;
            amountWithoutFee = amount - fee;

            payload = getPayloadForAction(
                [
                    CHAIN_ID,
                    encode(['address'], [await bridgeDestination.getAddress()]),
                    CHAIN_ID,
                    encode(['address'], [await bridgeSource.getAddress()]),
                    encode(['address'], [receiver]),
                    amountWithoutFee,
                    ethers.AbiCoder.defaultAbiCoder().encode(['uint256'], [0]),
                ],
                DEPOSIT_BRIDGE_ACTION
            );

            await lbtcDestination
                .connect(signer2)
                .approve(await bridgeDestination.getAddress(), amount);
            await expect(
                bridgeDestination
                    .connect(signer2)
                    .deposit(
                        CHAIN_ID,
                        ethers.zeroPadValue(receiver, 32),
                        amount
                    )
            )
                .to.emit(bridgeDestination, 'DepositToBridge')
                .withArgs(
                    signer2.address,
                    ethers.zeroPadValue(receiver, 32),
                    ethers.sha256(payload),
                    payload
                );

            expect(
                await lbtcDestination.balanceOf(signer2.address)
            ).to.be.equal(0);
            expect(
                await lbtcDestination.balanceOf(treasury.address)
            ).to.be.equal(fee);
            expect(await lbtcDestination.totalSupply()).to.be.equal(fee);

            const data2 = await signDepositBridgePayload(
                [signer1],
                [true],
                CHAIN_ID,
                await bridgeDestination.getAddress(),
                CHAIN_ID,
                await bridgeSource.getAddress(),
                receiver,
                amountWithoutFee
            );

            await expect(
                bridgeSource
                    .connect(signer2)
                    .withdraw(data2.payload, data2.proof)
            )
                .to.emit(bridgeSource, 'WithdrawFromBridge')
                .withArgs(
                    receiver,
                    ethers.sha256(data2.payload),
                    data2.payload
                );
        });

        describe('With Chainlink Adapter', function () {
            let routerSource: CCIPRouterMock;
            let routerDestination: CCIPRouterMock;
            let chainlinkAdapterSource: TokenPoolAdapter;
            let chainlinkAdapterDestination: TokenPoolAdapter;
            let tokenPoolSource: LBTCTokenPool;
            let tokenPoolDestination: LBTCTokenPool;

            beforeEach(async function () {
                /// configure source
                routerSource = await deployContract<CCIPRouterMock>(
                    'CCIPRouterMock',
                    [],
                    false
                );
                chainlinkAdapterSource = await deployContract<TokenPoolAdapter>(
                    'TokenPoolAdapter',
                    [
                        await routerSource.getAddress(),
                        await lbtcSource.getAddress(),
                        deployer.address,
                    ],
                    false
                );
                tokenPoolSource = await deployContract<LBTCTokenPool>(
                    'LBTCTokenPool',
                    [
                        await chainlinkAdapterSource.getAddress(),
                        await lbtcSource.getAddress(),
                        [], // no allowlist
                        await routerSource.getAddress(), // will do work of rmn as well
                        await routerSource.getAddress(),
                    ],
                    false
                );
                await chainlinkAdapterSource.setTokenPool(
                    await tokenPoolSource.getAddress()
                );
                await chainlinkAdapterSource.changeBridge(
                    await bridgeSource.getAddress()
                );

                /// configure destination
                routerDestination = await deployContract<CCIPRouterMock>(
                    'CCIPRouterMock',
                    [],
                    false
                );
                chainlinkAdapterDestination =
                    await deployContract<TokenPoolAdapter>(
                        'TokenPoolAdapter',
                        [
                            await routerDestination.getAddress(),
                            await lbtcDestination.getAddress(),
                            deployer.address,
                        ],
                        false
                    );
                tokenPoolDestination = await deployContract<LBTCTokenPool>(
                    'LBTCTokenPool',
                    [
                        await chainlinkAdapterDestination.getAddress(),
                        await lbtcDestination.getAddress(),
                        [], // no allowlist
                        await routerDestination.getAddress(), // will do work of rmn as well
                        await routerDestination.getAddress(),
                    ],
                    false
                );
                await chainlinkAdapterDestination.setTokenPool(
                    await tokenPoolDestination.getAddress()
                );
                await chainlinkAdapterDestination.changeBridge(
                    await bridgeDestination.getAddress()
                );

                /// configure bridges
                await bridgeSource.changeAdapter(
                    await chainlinkAdapterSource.getAddress()
                );
                await bridgeDestination.changeAdapter(
                    await chainlinkAdapterDestination.getAddress()
                );

                /// configure router
                await routerSource.setTokenPool(
                    await tokenPoolSource.getAddress()
                );
                await routerDestination.setTokenPool(
                    await tokenPoolDestination.getAddress()
                );
                await routerSource.setDestinationRouter(
                    await routerDestination.getAddress()
                );
                await routerDestination.setDestinationRouter(
                    await routerSource.getAddress()
                );

                /// set token pools
                await tokenPoolSource.applyChainUpdates([
                    {
                        remoteChainSelector: CHAIN_ID,
                        allowed: true,
                        remotePoolAddress:
                            await tokenPoolDestination.getAddress(),
                        remoteTokenAddress: await lbtcDestination.getAddress(),
                        inboundRateLimiterConfig: {
                            isEnabled: false,
                            rate: 0,
                            capacity: 0,
                        },
                        outboundRateLimiterConfig: {
                            isEnabled: false,
                            rate: 0,
                            capacity: 0,
                        },
                    },
                ]);

                await tokenPoolDestination.applyChainUpdates([
                    {
                        remoteChainSelector: CHAIN_ID,
                        allowed: true,
                        remotePoolAddress: await tokenPoolSource.getAddress(),
                        remoteTokenAddress: await lbtcSource.getAddress(),
                        inboundRateLimiterConfig: {
                            isEnabled: false,
                            rate: 0,
                            capacity: 0,
                        },
                        outboundRateLimiterConfig: {
                            isEnabled: false,
                            rate: 0,
                            capacity: 0,
                        },
                    },
                ]);

                await tokenPoolSource.setRemotePool(
                    CHAIN_ID,
                    ethers.zeroPadValue(
                        await tokenPoolDestination.getAddress(),
                        32
                    )
                );
                await tokenPoolDestination.setRemotePool(
                    CHAIN_ID,
                    ethers.zeroPadValue(await tokenPoolSource.getAddress(), 32)
                );
            });

            it('should route message', async function () {
                let amount = 10000n;
                let fee = amount / 10n;

                let amountWithoutFee = amount - fee;
                let receiver = signer2.address;

                let data = await signDepositBridgePayload(
                    [signer1],
                    [true],
                    CHAIN_ID,
                    await bridgeSource.getAddress(),
                    CHAIN_ID,
                    await bridgeDestination.getAddress(),
                    receiver,
                    amountWithoutFee
                );

                routerSource.setOffchainData(data.payload, data.proof);

                await lbtcSource
                    .connect(signer1)
                    .approve(await bridgeSource.getAddress(), amount);
                await expect(
                    bridgeSource
                        .connect(signer1)
                        .deposit(
                            CHAIN_ID,
                            ethers.zeroPadValue(receiver, 32),
                            amount
                        )
                )
                    .to.emit(bridgeSource, 'DepositToBridge')
                    .withArgs(
                        signer1.address,
                        ethers.zeroPadValue(receiver, 32),
                        ethers.sha256(data.payload),
                        data.payload
                    );
            });
        });
    });
});<|MERGE_RESOLUTION|>--- conflicted
+++ resolved
@@ -1,4 +1,3 @@
-<<<<<<< HEAD
 import { HardhatEthersSigner } from "@nomicfoundation/hardhat-ethers/signers";
 import { 
   LBTCMock, 
@@ -26,168 +25,6 @@
 import { expect } from "chai";
 import { LBTCTokenPool } from "../typechain-types/contracts/bridge/adapters/TokenPool.sol";
 
-describe("Bridge", function () {
-  let deployer: HardhatEthersSigner,
-    signer1: HardhatEthersSigner,
-    signer2: HardhatEthersSigner,
-    signer3: HardhatEthersSigner,
-    treasury: HardhatEthersSigner,
-    reporter: HardhatEthersSigner,
-    admin: HardhatEthersSigner,
-    pauser: HardhatEthersSigner;
-  let lbtcSource: LBTCMock;
-  let lbtcDestination: LBTCMock;
-  let consortium: Consortium;
-  let bascule: Bascule;
-  let bridgeSource: Bridge;
-  let bridgeDestination: Bridge;
-  let adapterSource: DefaultAdapter;
-  let adapterDestination: DefaultAdapter;
-  let snapshot: SnapshotRestorer;
-  let snapshotTimestamp: number;
-
-  before(async function () {
-    [
-      deployer,
-      signer1,
-      signer2,
-      signer3,
-      treasury,
-      admin,
-      pauser,
-      reporter,
-    ] = await getSignersWithPrivateKeys();
-
-    // for both chains
-    consortium = await deployContract<Consortium>("Consortium", [deployer.address]);
-    await consortium.setInitalValidatorSet(getPayloadForAction([1, [getUncomprPubkey(signer1)], [1], 1, 1], NEW_VALSET));
-
-    // chain 1
-    lbtcSource = await deployContract<LBTCMock>("LBTCMock", [await consortium.getAddress(), 100, deployer.address]);
-    adapterSource = await deployContract<DefaultAdapter>("DefaultAdapter", [await lbtcSource.getAddress(), deployer.address], false);
-    bridgeSource = await deployContract<Bridge>("Bridge", [await lbtcSource.getAddress(), treasury.address, await adapterSource.getAddress(), deployer.address]);
-    bascule = await deployContract<Bascule>("Bascule", [admin.address, pauser.address, reporter.address, await lbtcSource.getAddress(), 100], false);
-    await adapterSource.changeBridge(await bridgeSource.getAddress());
-    await lbtcSource.changeBridge(await bridgeSource.getAddress());
-    
-    // chain 2
-    lbtcDestination = await deployContract<LBTCMock>("LBTCMock", [await consortium.getAddress(), 100, deployer.address]);
-    adapterDestination = await deployContract<DefaultAdapter>("DefaultAdapter", [await lbtcDestination.getAddress(), deployer.address], false);
-    bridgeDestination = await deployContract<Bridge>("Bridge", [await lbtcDestination.getAddress(), treasury.address,  await adapterDestination.getAddress(), deployer.address]);
-    await adapterDestination.changeBridge(await bridgeDestination.getAddress());
-    await lbtcDestination.changeBridge(await bridgeDestination.getAddress());
-
-
-    await lbtcSource.changeTreasuryAddress(treasury.address);
-    await lbtcDestination.changeTreasuryAddress(treasury.address);
-
-    snapshot = await takeSnapshot();
-    snapshotTimestamp = (await ethers.provider.getBlock("latest"))!.timestamp;
-  })
-
-  afterEach(async function () {
-    await snapshot.restore();
-  })
-
-  describe("Setters and Getters", () => {
-    it("should return owner", async function () {
-      expect(await bridgeSource.owner()).to.equal(deployer.address);
-    });
-
-    it("getDepositRelativeCommission", async function () {
-      expect(
-        await bridgeSource.getDepositRelativeCommission(ethers.zeroPadValue("0x", 32))
-      ).to.equal(0);
-    });
-
-    it("getDepositAbsoluteCommission", async function () {
-      expect(
-        await bridgeSource.getDepositAbsoluteCommission(ethers.zeroPadValue("0x", 32))
-      ).to.equal(0);
-    });
-  })
-
-  describe("Actions/Flows", function () {
-    const absoluteFee = 100n;
-
-    beforeEach(async function () {
-      await lbtcSource.mintTo(
-        signer1.address,
-        10000n
-      );
-      await bridgeSource.addDestination(
-        CHAIN_ID,
-        ethers.zeroPadValue(await bridgeDestination.getAddress(), 32),
-        1000,
-        0
-      );
-      await bridgeDestination.addDestination(
-        CHAIN_ID,
-        ethers.zeroPadValue(await bridgeSource.getAddress(), 32),
-        1,
-        absoluteFee
-      );
-    });
-
-    it("full flow", async () => {
-      let amount = 10000n;
-      let fee = amount / 10n;
-
-      let amountWithoutFee = amount - fee;
-      let receiver = signer2.address;
-
-      let payload = getPayloadForAction([
-        CHAIN_ID,
-        encode(["address"], [await bridgeSource.getAddress()]),
-        CHAIN_ID,
-        encode(["address"], [await bridgeDestination.getAddress()]),
-        encode(["address"], [receiver]),
-        amountWithoutFee,
-        ethers.AbiCoder.defaultAbiCoder().encode(["uint256"], [0])
-      ], DEPOSIT_BRIDGE_ACTION);
-
-      await lbtcSource.connect(signer1).approve(await bridgeSource.getAddress(), amount);
-      await expect(bridgeSource.connect(signer1).deposit(
-        CHAIN_ID,
-        ethers.zeroPadValue(receiver, 32),
-        amount
-      ))
-        .to.emit(bridgeSource, "DepositToBridge")
-        .withArgs(
-          signer1.address,
-          ethers.zeroPadValue(receiver, 32),
-          ethers.sha256(payload),
-          payload
-=======
-import { HardhatEthersSigner } from '@nomicfoundation/hardhat-ethers/signers';
-import {
-    LBTCMock,
-    Bascule,
-    Consortium,
-    Bridge,
-    DefaultAdapter,
-    TokenPoolAdapter,
-    CCIPRouterMock,
-} from '../typechain-types';
-import {
-    takeSnapshot,
-    SnapshotRestorer,
-} from '@nomicfoundation/hardhat-toolbox/network-helpers';
-import {
-    getSignersWithPrivateKeys,
-    deployContract,
-    CHAIN_ID,
-    getPayloadForAction,
-    signPayload,
-    NEW_VALSET,
-    DEPOSIT_BRIDGE_ACTION,
-    encode,
-    signDepositBridgePayload,
-} from './helpers';
-import { ethers } from 'hardhat';
-import { expect } from 'chai';
-import { LBTCTokenPool } from '../typechain-types/contracts/bridge/adapters/TokenPool.sol';
-
 describe('Bridge', function () {
     let deployer: HardhatEthersSigner,
         signer1: HardhatEthersSigner,
@@ -225,8 +62,7 @@
             deployer.address,
         ]);
         await consortium.setInitalValidatorSet(
-            getPayloadForAction([1, [signer1.publicKey], [1], 1, 1], NEW_VALSET)
->>>>>>> fe4a2ee7
+            getPayloadForAction([1, [getUncomprPubkey(signer1)], [1], 1, 1], NEW_VALSET)
         );
 
         // chain 1
