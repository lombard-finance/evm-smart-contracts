import {
    LBTCMock,
    Bascule,
    Consortium,
    Bridge,
    MockCCIPRouter,
    MockRMN,
    LombardTokenPool,
    CLAdapter,
    EndpointV2Mock,
} from '../typechain-types';
import {
    takeSnapshot,
    SnapshotRestorer,
} from '@nomicfoundation/hardhat-toolbox/network-helpers';
import {
    getSignersWithPrivateKeys,
    deployContract,
    CHAIN_ID,
    getPayloadForAction,
    NEW_VALSET,
    DEPOSIT_BRIDGE_ACTION,
    encode,
    signDepositBridgePayload,
    Signer,
} from './helpers';
import { ethers } from 'hardhat';
import { expect } from 'chai';
import { bridge } from '../typechain-types/contracts';

const aChainSelector = 1;
const bChainSelector = 2;

describe('Bridge', function () {
    let deployer: Signer,
        signer1: Signer,
        signer2: Signer,
        signer3: Signer,
        treasurySource: Signer,
        treasuryDestination: Signer,
        reporter: Signer,
        admin: Signer,
        pauser: Signer;
    let lbtcSource: LBTCMock;
    let lbtcDestination: LBTCMock;
    let consortium: Consortium;
    let bascule: Bascule;
    let bridgeSource: Bridge;
    let bridgeDestination: Bridge;
    let snapshot: SnapshotRestorer;

    before(async function () {
        [
            deployer,
            signer1,
            signer2,
            signer3,
            treasurySource,
            treasuryDestination,
            admin,
            pauser,
            reporter,
        ] = await getSignersWithPrivateKeys();

        // for both chains
        consortium = await deployContract<Consortium>('Consortium', [
            deployer.address,
        ]);
        await consortium.setInitalValidatorSet(
            getPayloadForAction([1, [signer1.publicKey], [1], 1, 1], NEW_VALSET)
        );

        // chain 1
        lbtcSource = await deployContract<LBTCMock>('LBTCMock', [
            await consortium.getAddress(),
            100,
            deployer.address,
        ]);
        bridgeSource = await deployContract<Bridge>('Bridge', [
            await lbtcSource.getAddress(),
            treasurySource.address,
            deployer.address,
        ]);
        bascule = await deployContract<Bascule>(
            'Bascule',
            [
                admin.address,
                pauser.address,
                reporter.address,
                await lbtcSource.getAddress(),
                100,
            ],
            false
        );

        // chain 2
        lbtcDestination = await deployContract<LBTCMock>('LBTCMock', [
            await consortium.getAddress(),
            100,
            deployer.address,
        ]);
        bridgeDestination = await deployContract<Bridge>('Bridge', [
            await lbtcDestination.getAddress(),
            treasuryDestination.address,
            deployer.address,
        ]);

        await lbtcSource.changeTreasuryAddress(treasurySource.address);
        await lbtcDestination.changeTreasuryAddress(
            treasuryDestination.address
        );

        await lbtcSource.addMinter(await bridgeSource.getAddress());
        await lbtcDestination.addMinter(await bridgeDestination.getAddress());

        await bridgeSource.changeConsortium(await consortium.getAddress());
        await bridgeDestination.changeConsortium(await consortium.getAddress());

        // set rate limits
        const oo = {
            chainId: CHAIN_ID,
            limit: 1_0000_0000n, // 1 LBTC
            window: 0,
        };
        await bridgeSource.setRateLimits([oo], [oo]);
        await bridgeDestination.setRateLimits([oo], [oo]);

        snapshot = await takeSnapshot();
    });

    afterEach(async function () {
        await snapshot.restore();
    });

    describe('Setters and Getters', () => {
        it('should return owner', async function () {
            expect(await bridgeSource.owner()).to.equal(deployer.address);
        });

        it('getDepositRelativeCommission', async function () {
            expect(
                await bridgeSource.getDepositRelativeCommission(
                    ethers.zeroPadValue('0x', 32)
                )
            ).to.equal(0);
        });

        it('getDepositAbsoluteCommission', async function () {
            expect(
                await bridgeSource.getDepositAbsoluteCommission(
                    ethers.zeroPadValue('0x', 32)
                )
            ).to.equal(0);
        });
    });

    describe('Actions/Flows', function () {
        const absoluteFee = 100n;
        const AMOUNT = 1_0000_0000n; // 1 LBTC

        beforeEach(async function () {
            await lbtcSource.mintTo(signer1.address, AMOUNT);
            await bridgeSource.addDestination(
                CHAIN_ID,
                encode(['address'], [await bridgeDestination.getAddress()]),
                1000, // 10%
                0,
                ethers.ZeroAddress,
                true
            );
            await bridgeDestination.addDestination(
                CHAIN_ID,
                encode(['address'], [await bridgeSource.getAddress()]),
                0, // 0%
                absoluteFee,
                ethers.ZeroAddress,
                true
            );
        });

        it('full flow', async () => {
            let amount = AMOUNT;
            let fee = amount / 10n;

            let amountWithoutFee = amount - fee;
            let receiver = signer2.address;

            let payload = getPayloadForAction(
                [
                    CHAIN_ID,
                    encode(['address'], [await bridgeSource.getAddress()]),
                    CHAIN_ID,
                    encode(['address'], [await bridgeDestination.getAddress()]),
                    encode(['address'], [receiver]),
                    amountWithoutFee,
                    ethers.AbiCoder.defaultAbiCoder().encode(['uint256'], [0]),
                ],
                DEPOSIT_BRIDGE_ACTION
            );

            await lbtcSource
                .connect(signer1)
                .approve(await bridgeSource.getAddress(), amount);
            await expect(
                bridgeSource
                    .connect(signer1)
                    .deposit(CHAIN_ID, encode(['address'], [receiver]), amount)
            )
                .to.emit(bridgeSource, 'DepositToBridge')
                .withArgs(
                    signer1.address,
                    encode(['address'], [receiver]),
                    ethers.sha256(payload),
                    payload
                );

            expect(await lbtcSource.balanceOf(signer1.address)).to.be.equal(0);
            expect(
                await lbtcSource.balanceOf(treasurySource.address)
            ).to.be.equal(fee);
            expect((await lbtcSource.totalSupply()).toString()).to.be.equal(
                fee
            );

            expect(
                await lbtcDestination.balanceOf(signer2.address)
            ).to.be.equal(0);
            expect(await lbtcDestination.totalSupply()).to.be.equal(0);

            const data1 = await signDepositBridgePayload(
                [signer1],
                [true],
                CHAIN_ID,
                await bridgeSource.getAddress(),
                CHAIN_ID,
                await bridgeDestination.getAddress(),
                receiver,
                amountWithoutFee
            );

            await expect(
                bridgeDestination
                    .connect(signer2)
                    .authNotary(data1.payload, data1.proof)
            )
                .to.emit(bridgeDestination, 'PayloadNotarized')
                .withArgs(receiver, ethers.sha256(data1.payload));

            await expect(
                bridgeDestination.connect(signer2).withdraw(data1.payload)
            )
                .to.emit(bridgeDestination, 'WithdrawFromBridge')
                .withArgs(
                    receiver,
                    ethers.sha256(data1.payload),
                    data1.payload,
                    amountWithoutFee
                );

            expect(
                (await lbtcDestination.totalSupply()).toString()
            ).to.be.equal(amount - fee);
            expect(
                (await lbtcDestination.balanceOf(signer2.address)).toString()
            ).to.be.equal(amountWithoutFee);

            // bridge back

            amount = amountWithoutFee;
            fee = absoluteFee;
            amountWithoutFee = amount - fee;
            receiver = signer1.address;

            payload = getPayloadForAction(
                [
                    CHAIN_ID,
                    encode(['address'], [await bridgeDestination.getAddress()]),
                    CHAIN_ID,
                    encode(['address'], [await bridgeSource.getAddress()]),
                    encode(['address'], [receiver]),
                    amountWithoutFee,
                    ethers.AbiCoder.defaultAbiCoder().encode(['uint256'], [0]),
                ],
                DEPOSIT_BRIDGE_ACTION
            );

            await lbtcDestination
                .connect(signer2)
                .approve(await bridgeDestination.getAddress(), amount);
            await expect(
                bridgeDestination
                    .connect(signer2)
                    .deposit(CHAIN_ID, encode(['address'], [receiver]), amount)
            )
                .to.emit(bridgeDestination, 'DepositToBridge')
                .withArgs(
                    signer2.address,
                    encode(['address'], [receiver]),
                    ethers.sha256(payload),
                    payload
                );

            expect(
                await lbtcDestination.balanceOf(signer2.address)
            ).to.be.equal(0);
            expect(
                await lbtcDestination.balanceOf(treasuryDestination.address)
            ).to.be.equal(fee);
            expect(await lbtcDestination.totalSupply()).to.be.equal(fee);

            const data2 = await signDepositBridgePayload(
                [signer1],
                [true],
                CHAIN_ID,
                await bridgeDestination.getAddress(),
                CHAIN_ID,
                await bridgeSource.getAddress(),
                receiver,
                amountWithoutFee
            );

            await expect(
                bridgeSource
                    .connect(signer2)
                    .authNotary(data2.payload, data2.proof)
            )
                .to.emit(bridgeSource, 'PayloadNotarized')
                .withArgs(receiver, ethers.sha256(data2.payload));

            await expect(bridgeSource.connect(signer2).withdraw(data2.payload))
                .to.emit(bridgeSource, 'WithdrawFromBridge')
                .withArgs(
                    receiver,
                    ethers.sha256(data2.payload),
                    data2.payload,
                    amountWithoutFee
                );
        });

<<<<<<< HEAD
        it('should deny deposit after removing chain', async () => {

            // Only need to fulfil parameters, they are not subject of the test
            let amount = 10000n;
            let receiver = signer2.address;

            await expect(bridgeSource.removeDestination(CHAIN_ID))
                .to.emit(bridgeSource, 'BridgeDestinationRemoved')
                .withArgs(CHAIN_ID)
                .to.emit(bridgeSource, 'DepositAbsoluteCommissionChanged')
                .withArgs(0, CHAIN_ID)
                .to.emit(bridgeSource, 'DepositRelativeCommissionChanged')
                .withArgs(0, CHAIN_ID);

            await expect(bridgeSource.connect(signer1).deposit(CHAIN_ID, encode(['address'], [receiver]), amount))
                .to.be.revertedWithCustomError(bridgeSource, 'UnknownDestination');

        });

        describe('With Chainlink Adapter', function () {
=======
        describe('With failing rate limits', function () {
            it('should fail to deposit if rate limit is exceeded', async function () {
                await lbtcSource.mintTo(signer1.address, 1);

                await expect(
                    bridgeSource
                        .connect(signer1)
                        .deposit(
                            CHAIN_ID,
                            encode(['address'], [signer2.address]),
                            AMOUNT + 1n
                        )
                ).to.be.revertedWithCustomError(
                    bridgeSource,
                    'RateLimitExceeded'
                );
            });

            it('should fail to deposit if aggregated deposit exceeds rate limit', async function () {
                await lbtcSource.mintTo(signer1.address, 1);

                // set rate limit for a non empty window
                await bridgeSource.setRateLimits(
                    [
                        {
                            chainId: CHAIN_ID,
                            limit: AMOUNT,
                            window: 1000000000n, // big window so there is no decay
                        },
                    ],
                    []
                );
                await lbtcSource
                    .connect(signer1)
                    .approve(await bridgeSource.getAddress(), AMOUNT + 1n);
                await bridgeSource
                    .connect(signer1)
                    .deposit(
                        CHAIN_ID,
                        encode(['address'], [signer2.address]),
                        AMOUNT / 2n
                    );
                await expect(
                    bridgeSource
                        .connect(signer1)
                        .deposit(
                            CHAIN_ID,
                            encode(['address'], [signer2.address]),
                            AMOUNT + 1n - AMOUNT / 2n
                        )
                ).to.be.revertedWithCustomError(
                    bridgeSource,
                    'RateLimitExceeded'
                );
            });

            it('should allow more deposits over time', async function () {
                await lbtcSource.mintTo(signer1.address, AMOUNT);

                // set rate limit for a non empty window
                await bridgeSource.setRateLimits(
                    [
                        {
                            chainId: CHAIN_ID,
                            limit: AMOUNT,
                            window: 1, // every second limits get reset
                        },
                    ],
                    []
                );
                await lbtcSource
                    .connect(signer1)
                    .approve(await bridgeSource.getAddress(), AMOUNT * 2n);
                await bridgeSource
                    .connect(signer1)
                    .deposit(
                        CHAIN_ID,
                        encode(['address'], [signer2.address]),
                        AMOUNT
                    );
                await bridgeSource
                    .connect(signer1)
                    .deposit(
                        CHAIN_ID,
                        encode(['address'], [signer2.address]),
                        AMOUNT
                    );
            });

            it('should fail to withdraw if rate limit is exceeded', async function () {
                await lbtcSource
                    .connect(signer1)
                    .approve(await bridgeSource.getAddress(), AMOUNT);
                await bridgeSource
                    .connect(signer1)
                    .deposit(
                        CHAIN_ID,
                        encode(['address'], [signer2.address]),
                        AMOUNT
                    );

                const amountWithoutFee = AMOUNT - AMOUNT / 10n;

                const data = await signDepositBridgePayload(
                    [signer1],
                    [true],
                    CHAIN_ID,
                    await bridgeSource.getAddress(),
                    CHAIN_ID,
                    await bridgeDestination.getAddress(),
                    signer2.address,
                    amountWithoutFee
                );

                await expect(
                    bridgeDestination
                        .connect(signer2)
                        .authNotary(data.payload, data.proof)
                )
                    .to.emit(bridgeDestination, 'PayloadNotarized')
                    .withArgs(signer2.address, ethers.sha256(data.payload));

                await bridgeDestination.setRateLimits(
                    [],
                    [
                        {
                            chainId: CHAIN_ID,
                            limit: amountWithoutFee - 1n,
                            window: 0,
                        },
                    ]
                );

                await expect(
                    bridgeDestination.connect(signer2).withdraw(data.payload)
                ).to.be.revertedWithCustomError(
                    bridgeDestination,
                    'RateLimitExceeded'
                );
            });
        });

        describe('With Chainlink Adapter (onchain data)', function () {
>>>>>>> bc224f86
            let CCIPRouter: MockCCIPRouter,
                CCIPRMN: MockRMN,
                aTokenPool: LombardTokenPool,
                bTokenPool: LombardTokenPool,
                aCLAdapter: CLAdapter,
                bCLAdapter: CLAdapter;
            const aCCIPFee = 1_0000_0000n; // 1 gwei
            const bCCIPFee = 10_0000_0000n; // 10 gwei

            beforeEach(async function () {
                // configure CCIP
                CCIPRouter = await deployContract<MockCCIPRouter>(
                    'MockCCIPRouter',
                    [], // [aChainSelector, bChainSelector],
                    false
                );
                await CCIPRouter.setFee(aCCIPFee);

                CCIPRMN = await deployContract<MockRMN>('MockRMN', [], false);

                aCLAdapter = await deployContract<CLAdapter>(
                    'CLAdapter',
                    [
                        await bridgeSource.getAddress(),
                        300_000,
                        //
                        await CCIPRouter.getAddress(),
                        [], // no allowlist
                        await CCIPRMN.getAddress(), // will do work of rmn as well,
                        false,
                    ],
                    false
                );

                aTokenPool = await ethers.getContractAt(
                    'LombardTokenPool',
                    await aCLAdapter.tokenPool()
                );
                await aTokenPool.acceptOwnership();
                await aCLAdapter.setRemoteChainSelector(
                    CHAIN_ID,
                    bChainSelector
                );

                bCLAdapter = await deployContract<CLAdapter>(
                    'CLAdapter',
                    [
                        await bridgeDestination.getAddress(),
                        300_000,
                        //
                        await CCIPRouter.getAddress(),
                        [], // no allowlist
                        await CCIPRMN.getAddress(), // will do work of rmn as well
                        false,
                    ],
                    false
                );
                bTokenPool = await ethers.getContractAt(
                    'LombardTokenPool',
                    await bCLAdapter.tokenPool()
                );
                await bTokenPool.acceptOwnership();
                await bCLAdapter.setRemoteChainSelector(
                    CHAIN_ID,
                    aChainSelector
                );

                /// configure bridges
                await bridgeSource.changeAdapter(
                    CHAIN_ID,
                    await aCLAdapter.getAddress()
                );
                await bridgeDestination.changeAdapter(
                    CHAIN_ID,
                    await aCLAdapter.getAddress()
                );

                /// set token pools
                await aTokenPool.applyChainUpdates([
                    {
                        remoteChainSelector: bChainSelector,
                        allowed: true,
                        remotePoolAddress: await bTokenPool.getAddress(),
                        remoteTokenAddress: await lbtcDestination.getAddress(),
                        inboundRateLimiterConfig: {
                            isEnabled: false,
                            rate: 0,
                            capacity: 0,
                        },
                        outboundRateLimiterConfig: {
                            isEnabled: false,
                            rate: 0,
                            capacity: 0,
                        },
                    },
                ]);

                await bTokenPool.applyChainUpdates([
                    {
                        remoteChainSelector: aChainSelector,
                        allowed: true,
                        remotePoolAddress: await aTokenPool.getAddress(),
                        remoteTokenAddress: await lbtcSource.getAddress(),
                        inboundRateLimiterConfig: {
                            isEnabled: false,
                            rate: 0,
                            capacity: 0,
                        },
                        outboundRateLimiterConfig: {
                            isEnabled: false,
                            rate: 0,
                            capacity: 0,
                        },
                    },
                ]);

                await aTokenPool.setRemotePool(
                    bChainSelector,
                    ethers.zeroPadValue(await bTokenPool.getAddress(), 32)
                );
                await bTokenPool.setRemotePool(
                    aChainSelector,
                    ethers.zeroPadValue(await aTokenPool.getAddress(), 32)
                );
            });

            it('should route message', async function () {
                let amount = AMOUNT;
                let fee = amount / 10n;

                let amountWithoutFee = amount - fee;
                let receiver = signer2.address;

                let data = await signDepositBridgePayload(
                    [signer1],
                    [true],
                    CHAIN_ID,
                    await bridgeSource.getAddress(),
                    CHAIN_ID,
                    await bridgeDestination.getAddress(),
                    receiver,
                    amountWithoutFee
                );

                // await routerSource.setOffchainData(data.payload, data.proof);

                await lbtcSource
                    .connect(signer1)
                    .approve(await bridgeSource.getAddress(), amount);

                await expect(
                    bridgeSource
                        .connect(signer1)
                        .deposit(
                            CHAIN_ID,
                            ethers.zeroPadValue(receiver, 32),
                            amount,
                            {
                                value: aCCIPFee,
                            }
                        )
                )
                    .to.emit(bridgeSource, 'DepositToBridge')
                    .withArgs(
                        signer1.address,
                        ethers.zeroPadValue(receiver, 32),
                        ethers.sha256(data.payload),
                        data.payload
                    );
            });
        });
    });
});<|MERGE_RESOLUTION|>--- conflicted
+++ resolved
@@ -337,28 +337,6 @@
                 );
         });
 
-<<<<<<< HEAD
-        it('should deny deposit after removing chain', async () => {
-
-            // Only need to fulfil parameters, they are not subject of the test
-            let amount = 10000n;
-            let receiver = signer2.address;
-
-            await expect(bridgeSource.removeDestination(CHAIN_ID))
-                .to.emit(bridgeSource, 'BridgeDestinationRemoved')
-                .withArgs(CHAIN_ID)
-                .to.emit(bridgeSource, 'DepositAbsoluteCommissionChanged')
-                .withArgs(0, CHAIN_ID)
-                .to.emit(bridgeSource, 'DepositRelativeCommissionChanged')
-                .withArgs(0, CHAIN_ID);
-
-            await expect(bridgeSource.connect(signer1).deposit(CHAIN_ID, encode(['address'], [receiver]), amount))
-                .to.be.revertedWithCustomError(bridgeSource, 'UnknownDestination');
-
-        });
-
-        describe('With Chainlink Adapter', function () {
-=======
         describe('With failing rate limits', function () {
             it('should fail to deposit if rate limit is exceeded', async function () {
                 await lbtcSource.mintTo(signer1.address, 1);
@@ -501,8 +479,26 @@
             });
         });
 
-        describe('With Chainlink Adapter (onchain data)', function () {
->>>>>>> bc224f86
+        it('should deny deposit after removing chain', async () => {
+
+            // Only need to fulfil parameters, they are not subject of the test
+            let amount = 10000n;
+            let receiver = signer2.address;
+
+            await expect(bridgeSource.removeDestination(CHAIN_ID))
+                .to.emit(bridgeSource, 'BridgeDestinationRemoved')
+                .withArgs(CHAIN_ID)
+                .to.emit(bridgeSource, 'DepositAbsoluteCommissionChanged')
+                .withArgs(0, CHAIN_ID)
+                .to.emit(bridgeSource, 'DepositRelativeCommissionChanged')
+                .withArgs(0, CHAIN_ID);
+
+            await expect(bridgeSource.connect(signer1).deposit(CHAIN_ID, encode(['address'], [receiver]), amount))
+                .to.be.revertedWithCustomError(bridgeSource, 'UnknownDestination');
+
+        });
+
+        describe('With Chainlink Adapter', function () {
             let CCIPRouter: MockCCIPRouter,
                 CCIPRMN: MockRMN,
                 aTokenPool: LombardTokenPool,
