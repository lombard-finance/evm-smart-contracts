--- conflicted
+++ resolved
@@ -5,13 +5,9 @@
   MockCCIPRouter,
   CCIPRMNMock,
   LombardTokenPool,
-<<<<<<< HEAD
   CLAdapter,
   EndpointV2Mock,
   StakedLBTC
-=======
-  CLAdapter
->>>>>>> 9b59a7fc
 } from '../typechain-types';
 import { takeSnapshot, SnapshotRestorer, time } from '@nomicfoundation/hardhat-toolbox/network-helpers';
 import {
@@ -527,49 +523,13 @@
         await bridgeDestination.changeAdapter(CHAIN_ID, await aCLAdapter.getAddress());
 
         /// set token pools
-<<<<<<< HEAD
-        await aTokenPool.applyChainUpdates([
-          {
-            remoteChainSelector: bChainSelector,
-            allowed: true,
-            remotePoolAddress: await bTokenPool.getAddress(),
-            remoteTokenAddress: await stakedLbtcDestination.getAddress(),
-            inboundRateLimiterConfig: {
-              isEnabled: false,
-              rate: 0,
-              capacity: 0
-            },
-            outboundRateLimiterConfig: {
-              isEnabled: false,
-              rate: 0,
-              capacity: 0
-            }
-          }
-        ]);
-
-        await bTokenPool.applyChainUpdates([
-          {
-            remoteChainSelector: aChainSelector,
-            allowed: true,
-            remotePoolAddress: await aTokenPool.getAddress(),
-            remoteTokenAddress: await stakedLbtcSource.getAddress(),
-            inboundRateLimiterConfig: {
-              isEnabled: false,
-              rate: 0,
-              capacity: 0
-            },
-            outboundRateLimiterConfig: {
-              isEnabled: false,
-              rate: 0,
-              capacity: 0
-=======
         await aTokenPool.applyChainUpdates(
           [],
           [
             {
               remoteChainSelector: bChainSelector,
               remotePoolAddresses: [await bTokenPool.getAddress()],
-              remoteTokenAddress: await lbtcDestination.getAddress(),
+              remoteTokenAddress: await stakedLbtcDestination.getAddress(),
               inboundRateLimiterConfig: {
                 isEnabled: false,
                 rate: 0,
@@ -590,7 +550,7 @@
             {
               remoteChainSelector: aChainSelector,
               remotePoolAddresses: [await aTokenPool.getAddress()],
-              remoteTokenAddress: await lbtcSource.getAddress(),
+              remoteTokenAddress: await stakedLbtcSource.getAddress(),
               inboundRateLimiterConfig: {
                 isEnabled: false,
                 rate: 0,
@@ -601,7 +561,6 @@
                 rate: 0,
                 capacity: 0
               }
->>>>>>> 9b59a7fc
             }
           ]
         );
