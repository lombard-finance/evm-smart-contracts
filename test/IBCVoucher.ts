--- conflicted
+++ resolved
@@ -1,9 +1,5 @@
 import { ethers } from 'hardhat';
 import { expect } from 'chai';
-<<<<<<< HEAD
-=======
-import { takeSnapshot } from '@nomicfoundation/hardhat-toolbox/network-helpers';
->>>>>>> c4ca2643
 import { deployContract, init, Signer } from './helpers';
 import { IBCVoucher, LBTCMock } from '../typechain-types';
 import { time, SnapshotRestorer, takeSnapshot} from '@nomicfoundation/hardhat-network-helpers';
@@ -22,14 +18,9 @@
   let ibcVoucher: IBCVoucher;
   let lbtc: LBTCMock;
   let snapshot: SnapshotRestorer;
-<<<<<<< HEAD
   const fee = 10n;
   const amount = 100n;
   const oneDay = 60 * 60 * 24;
-=======
-  const fee = 10;
-  const amount = 100;
->>>>>>> c4ca2643
 
   before(async function () {
     [deployer, signer1, signer2, admin, relayer, operator, pauser, treasury] = await ethers.getSigners();
@@ -42,11 +33,7 @@
       await lbtc.getAddress(),
       admin.address,
       fee,
-<<<<<<< HEAD
       treasury.address
-=======
-      treasury.address,
->>>>>>> c4ca2643
     ]);
 
     // set deployer as minter
@@ -66,7 +53,7 @@
   describe('Setters', function () {
     beforeEach(async function () {
       await snapshot.restore();
-    });
+  });
 
     it('Name', async function () {
       expect(await ibcVoucher.name()).to.be.eq('IBC compatible LBTC Voucher');
@@ -90,34 +77,19 @@
     it('should not allow anyone else to set treasury', async function () {
       await expect(ibcVoucher.connect(signer1).setTreasuryAddress(signer1.address)).to.be.revertedWithCustomError(
         ibcVoucher,
-<<<<<<< HEAD
         'AccessControlUnauthorizedAccount'
       );
     });
 
     it('setFee: admin can set fee for wrapping', async function () {
-=======
-        'AccessControlUnauthorizedAccount',
-      );
-    });
-
-    it('should allow admin to set fee', async function () {
->>>>>>> c4ca2643
       await expect(ibcVoucher.connect(admin).setFee(200)).to.emit(ibcVoucher, 'FeeUpdated').withArgs(200);
       expect(await ibcVoucher.getFee()).to.be.eq(200);
     });
 
-<<<<<<< HEAD
     it('setFee: rejects when called by not admin', async function () {
       await expect(ibcVoucher.connect(signer1).setFee(200)).to.be.revertedWithCustomError(
         ibcVoucher,
         'AccessControlUnauthorizedAccount'
-=======
-    it('should not allow anyone else to set fee', async function () {
-      await expect(ibcVoucher.connect(signer1).setFee(200)).to.be.revertedWithCustomError(
-        ibcVoucher,
-        'AccessControlUnauthorizedAccount',
->>>>>>> c4ca2643
       );
     });
   });
@@ -170,7 +142,6 @@
     it('should not allow to wrap with amount equal to or below fee amount', async function () {
       await expect(ibcVoucher.connect(relayer).wrap(fee)).to.be.revertedWithCustomError(ibcVoucher, 'AmountTooLow');
     });
-<<<<<<< HEAD
 
     it('should not allow to wrapTo with amount equal to or below fee amount', async function () {
       await expect(ibcVoucher.connect(relayer).wrapTo(signer1.address, fee)).to.be.revertedWithCustomError(
@@ -331,123 +302,8 @@
   describe('Rate limits', function () {
     let outflow = 0n;
     let rateLimitPercent = 1000n;
-=======
->>>>>>> c4ca2643
-
-    it('should not allow to wrapTo with amount equal to or below fee amount', async function () {
-      await expect(ibcVoucher.connect(relayer).wrapTo(signer1.address, fee)).to.be.revertedWithCustomError(
-        ibcVoucher,
-        'AmountTooLow',
-      );
-    });
-  });
-
-  describe('Spending', function () {
-    beforeEach(async function () {
-      await snapshot.restore();
-      await lbtc.connect(admin)['mint(address, uint256)'](relayer.address, amount + fee);
-      await lbtc.connect(relayer).approve(await ibcVoucher.getAddress(), amount + fee);
-      await ibcVoucher.connect(relayer).wrapTo(signer1.address, amount + fee);
-    });
-
-    it('should allow anyone to spend voucher', async function () {
-      await expect(ibcVoucher.connect(signer1).spend(amount))
-        .to.emit(ibcVoucher, 'Transfer')
-        .withArgs(signer1.address, ethers.ZeroAddress, amount)
-        .to.emit(lbtc, 'Transfer')
-        .withArgs(ethers.ZeroAddress, signer1.address, amount)
-        .to.emit(ibcVoucher, 'VoucherSpent')
-        .withArgs(signer1.address, signer1.address, amount);
-
-      expect(await lbtc.balanceOf(signer1.address)).to.be.equal(amount);
-      expect(await ibcVoucher.balanceOf(signer1.address)).to.be.equal(0);
-      expect(await ibcVoucher.totalSupply()).to.be.eq(0);
-    });
-
-    it('should allow anyone to spend voucher to a given address', async function () {
-      await expect(ibcVoucher.connect(signer1).spendTo(signer2.address, amount))
-        .to.emit(ibcVoucher, 'Transfer')
-        .withArgs(signer1.address, ethers.ZeroAddress, amount)
-        .to.emit(lbtc, 'Transfer')
-        .withArgs(ethers.ZeroAddress, signer2.address, amount)
-        .to.emit(ibcVoucher, 'VoucherSpent')
-        .withArgs(signer1.address, signer2.address, amount);
-
-      expect(await lbtc.balanceOf(signer2.address)).to.be.equal(amount);
-      expect(await ibcVoucher.balanceOf(signer1.address)).to.be.equal(0);
-      expect(await ibcVoucher.totalSupply()).to.be.eq(0);
-    });
-
-    it('should allow operator to spendFrom voucher', async function () {
-      await expect(ibcVoucher.connect(operator).spendFrom(signer1.address, amount))
-        .to.emit(ibcVoucher, 'Transfer')
-        .withArgs(signer1.address, ethers.ZeroAddress, amount)
-        .to.emit(lbtc, 'Transfer')
-        .withArgs(ethers.ZeroAddress, signer1.address, amount)
-        .to.emit(ibcVoucher, 'VoucherSpent')
-        .withArgs(signer1.address, signer1.address, amount);
-
-      expect(await lbtc.balanceOf(signer1.address)).to.be.equal(amount);
-      expect(await ibcVoucher.balanceOf(signer1.address)).to.be.equal(0);
-    });
-
-    it('should allow operator to spendFromTo voucher', async function () {
-      await expect(ibcVoucher.connect(operator).spendFromTo(signer1.address, signer2.address, amount))
-        .to.emit(ibcVoucher, 'Transfer')
-        .withArgs(signer1.address, ethers.ZeroAddress, amount)
-        .to.emit(lbtc, 'Transfer')
-        .withArgs(ethers.ZeroAddress, signer2.address, amount)
-        .to.emit(ibcVoucher, 'VoucherSpent')
-        .withArgs(signer1.address, signer2.address, amount);
-
-      expect(await lbtc.balanceOf(signer2.address)).to.be.equal(amount);
-      expect(await ibcVoucher.balanceOf(signer1.address)).to.be.equal(0);
-    });
-  });
-
-  describe('Access control', function () {
-    beforeEach(async function () {
-      await snapshot.restore();
-      await lbtc.connect(admin)['mint(address, uint256)'](relayer.address, amount + fee);
-      await lbtc.connect(admin)['mint(address, uint256)'](signer1.address, amount);
-      await lbtc.connect(relayer).approve(await ibcVoucher.getAddress(), amount + fee);
-      await ibcVoucher.connect(relayer).wrapTo(signer1.address, amount + fee);
-
-      expect(await lbtc.balanceOf(signer1.address)).to.be.equal(amount);
-      expect(await ibcVoucher.balanceOf(signer1.address)).to.be.equal(amount);
-    });
-
-    it('should not allow just anyone to wrap LBTC', async function () {
-      await expect(ibcVoucher.connect(signer1).wrap(amount)).to.be.revertedWithCustomError(
-        ibcVoucher,
-        'AccessControlUnauthorizedAccount',
-      );
-    });
-
-    it('should not allow just anyone to wrap LBTC to a given address', async function () {
-      await expect(ibcVoucher.connect(signer1).wrapTo(signer2.address, amount)).to.be.revertedWithCustomError(
-        ibcVoucher,
-        'AccessControlUnauthorizedAccount',
-      );
-    });
-
-    it('should not allow just anyone to spendFrom LBTC', async function () {
-      await expect(ibcVoucher.connect(signer1).spendFrom(signer1.address, amount)).to.be.revertedWithCustomError(
-        ibcVoucher,
-        'AccessControlUnauthorizedAccount',
-      );
-    });
-
-    it('should not allow just anyone to spendFromTo LBTC', async function () {
-      await expect(
-        ibcVoucher.connect(signer1).spendFromTo(signer1.address, signer2.address, amount),
-      ).to.be.revertedWithCustomError(ibcVoucher, 'AccessControlUnauthorizedAccount');
-    });
-  });
-
-  describe('Pausing', function () {
+
     before(async function () {
-<<<<<<< HEAD
       await snapshot.restore();
       await ibcVoucher.connect(admin).setFee(0n);
       await lbtc.connect(admin)['mint(address, uint256)'](relayer.address, 10000_0000);
@@ -547,48 +403,6 @@
       expect(await lbtc.balanceOf(signer1.address)).to.be.equal(spendAmount + secondSpend);
       expect(await ibcVoucher.balanceOf(signer1.address)).to.be.equal(amount - spendAmount - secondSpend);
       expect(await ibcVoucher.leftoverAmount()).to.be.equal(0n);
-=======
-      await lbtc.connect(admin)['mint(address, uint256)'](relayer.address, amount);
-      await lbtc.connect(relayer).approve(await ibcVoucher.getAddress(), amount);
-    });
-
-    it('pauser can pause', async function () {
-      await expect(ibcVoucher.connect(pauser).pause()).to.emit(ibcVoucher, 'Paused').withArgs(pauser.address);
-      expect(await ibcVoucher.paused()).to.be.true;
-    });
-
-    it('should disallow `wrap` when paused', async function () {
-      await expect(ibcVoucher.connect(relayer).wrap(amount)).to.be.revertedWithCustomError(ibcVoucher, 'EnforcedPause');
-    });
-
-    it('should disallow `wrapTo` when paused', async function () {
-      await expect(ibcVoucher.connect(relayer).wrapTo(signer1.address, amount)).to.be.revertedWithCustomError(
-        ibcVoucher,
-        'EnforcedPause',
-      );
-    });
-
-    it('should disallow `spend` when paused', async function () {
-      await expect(ibcVoucher.spend(amount)).to.be.revertedWithCustomError(ibcVoucher, 'EnforcedPause');
-    });
-
-    it('should disallow `spendTo` when paused', async function () {
-      await expect(ibcVoucher.spendTo(signer1.address, amount)).to.be.revertedWithCustomError(
-        ibcVoucher,
-        'EnforcedPause',
-      );
-    });
-
-    it('pauser can not unpause', async function () {
-      await expect(ibcVoucher.connect(pauser).unpause()).to.be.rejectedWith('AccessControlUnauthorizedAccount');
-    });
-
-    it('admin can unpause', async function () {
-      await expect(ibcVoucher.connect(admin).unpause()).to.emit(ibcVoucher, 'Unpaused').withArgs(admin.address);
-      expect(await ibcVoucher.paused()).to.be.false;
-
-      await ibcVoucher.connect(relayer).wrap(amount);
->>>>>>> c4ca2643
     });
   });
 });