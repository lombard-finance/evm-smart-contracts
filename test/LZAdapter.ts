import { LBTCMock, Consortium, Bridge, LZAdapter } from '../typechain-types';
import {
    takeSnapshot,
    SnapshotRestorer,
} from '@nomicfoundation/hardhat-toolbox/network-helpers';
import {
    getSignersWithPrivateKeys,
    deployContract,
    CHAIN_ID,
    getPayloadForAction,
    DEPOSIT_BRIDGE_ACTION,
    encode,
    signDepositBridgePayload,
    Signer,
} from './helpers';
import { ethers } from 'hardhat';
import { expect } from 'chai';

<<<<<<< HEAD
import { BaseContract, ContractFactory } from 'ethers';
import { EndpointV2MockArtifact } from './artifacts/EndpointV2MockArtifact';

describe('LZAdapter', function () {
=======
import { BaseContract } from 'ethers';

describe('Bridge', function () {
>>>>>>> 39839f5a
    let deployer: Signer,
        signer1: Signer,
        signer2: Signer,
        signer3: Signer,
        treasury: Signer,
        reporter: Signer,
        admin: Signer,
        pauser: Signer;
    let lbtc: LBTCMock;
    let consortium: Consortium;
    let snapshot: SnapshotRestorer;
    const aEid = 1;
    const bEid = 2;
    let chainId: string;

    let aAdapter: LZAdapter;
    let bAdapter: LZAdapter;
    let aLZEndpoint: BaseContract;
    let bLZEndpoint: BaseContract;
    let aBridge: Bridge;
    let bBridge: Bridge;

    before(async function () {
        chainId = encode(
            ['uint256'],
            [(await ethers.provider.getNetwork()).chainId]
        );

        [
            deployer,
            signer1,
            signer2,
            signer3,
            treasury,
            admin,
            pauser,
            reporter,
        ] = await getSignersWithPrivateKeys();

        // for both chains
        consortium = await deployContract<Consortium>('ConsortiumMock', [
            deployer.address,
        ]);

        lbtc = await deployContract<LBTCMock>('LBTCMock', [
            await consortium.getAddress(),
            100,
            deployer.address,
        ]);

        // Bridge
        aBridge = await deployContract<Bridge>('Bridge', [
            await lbtc.getAddress(),
            treasury.address,
            deployer.address,
        ]);

        bBridge = await deployContract<Bridge>('Bridge', [
            await lbtc.getAddress(),
            treasury.address,
            deployer.address,
        ]);

        const EndpointV2Mock = new ContractFactory(
            EndpointV2MockArtifact.abi,
            EndpointV2MockArtifact.bytecode,
            deployer
        );
        aLZEndpoint = await EndpointV2Mock.deploy(aEid);
        bLZEndpoint = await EndpointV2Mock.deploy(bEid);

        aAdapter = await deployContract<LZAdapter>(
            'LZAdapter',
            [deployer.address, await aLZEndpoint.getAddress()],
            false
        );

        bAdapter = await deployContract<LZAdapter>(
            'LZAdapter',
            [deployer.address, await bLZEndpoint.getAddress()],
            false
        );

        // configuration
        await aAdapter.setPeer(
            bEid,
            ethers.zeroPadValue(
                ethers.getBytes(await bAdapter.getAddress()),
                32
            )
        );
        await aAdapter.setEid(chainId, bEid);

        await bAdapter.setPeer(
            aEid,
            ethers.zeroPadValue(
                ethers.getBytes(await aAdapter.getAddress()),
                32
            )
        );
        await bAdapter.setEid(chainId, aEid);

        await aBridge.addDestination(
            chainId,
            encode(['address'], [await bBridge.getAddress()]),
            1,
            1,
            await aAdapter.getAddress(),
            true
        );

        await bBridge.addDestination(
            chainId,
            encode(['address'], [await aBridge.getAddress()]),
            2,
            2,
            await bAdapter.getAddress(),
            true
        );

        await lbtc.addMinter(await aBridge.getAddress());
        await lbtc.addMinter(await bBridge.getAddress());

        await aBridge.setConsortium(await consortium.getAddress());
        await bBridge.setConsortium(await consortium.getAddress());

        snapshot = await takeSnapshot();
    });

    afterEach(async function () {
        await snapshot.restore();
    });

    describe('Setters and Getters', () => {
        it('should return chain by eid', async function () {
            expect(await aAdapter.getChain(bEid)).to.eq(chainId);
        });

        it('should return eid by chain', async function () {
            expect(await aAdapter.getEID(chainId)).to.eq(bEid);
        });

        it('getDepositRelativeCommission', async function () {
            expect(
                await aBridge.getDepositRelativeCommission(chainId)
            ).to.equal(1);
        });

        it('getDepositAbsoluteCommission', async function () {
            expect(
                await aBridge.getDepositAbsoluteCommission(chainId)
            ).to.equal(1);
        });
    });

    describe('Bridge using auth from consortium', function () {
        const absoluteFee = 100n;
        const AMOUNT = 1_0000_0000n; // 1 LBTC

        beforeEach(async function () {
            await lbtc.mintTo(signer1.address, AMOUNT);
        });

        it('should bridge from A to B', async () => {
            const absFee = await aBridge.getDepositAbsoluteCommission(chainId);
            const relFee = await aBridge.getDepositRelativeCommission(chainId);

            let amountWithoutFee =
                AMOUNT - (AMOUNT * relFee) / 100_00n - absFee;

            let receiver = signer2.address;

            let payload = getPayloadForAction(
                [
                    chainId,
                    encode(['address'], [await aBridge.getAddress()]),
                    chainId,
                    encode(['address'], [await bBridge.getAddress()]),
                    encode(['address'], [receiver]),
                    amountWithoutFee,
                    ethers.AbiCoder.defaultAbiCoder().encode(['uint256'], [0]),
                ],
                DEPOSIT_BRIDGE_ACTION
            );

            await lbtc
                .connect(signer1)
                .approve(await aBridge.getAddress(), AMOUNT);

            await expect(
                aBridge
                    .connect(signer1)
                    .deposit(chainId, ethers.zeroPadValue(receiver, 32), AMOUNT)
            )
                .to.emit(aBridge, 'DepositToBridge')
                .withArgs(
                    signer1.address,
                    ethers.zeroPadValue(receiver, 32),
                    ethers.sha256(payload),
                    payload
                )
                .and.emit(bAdapter, 'LZMessageReceived');

            expect(await lbtc.balanceOf(signer1.address)).to.be.equal(0);
            expect(await lbtc.balanceOf(treasury.address)).to.be.equal(
                AMOUNT - amountWithoutFee
            );
            expect((await lbtc.totalSupply()).toString()).to.be.equal(
                AMOUNT - amountWithoutFee
            );

            // TODO: sign payload from event or `payload`
            const data1 = await signDepositBridgePayload(
                [signer1],
                [true],
                chainId,
                await aBridge.getAddress(),
                CHAIN_ID,
                await bBridge.getAddress(),
                receiver,
                amountWithoutFee
            );

            // put auth from consortium

            await expect(bBridge.authNotary(data1.payload, data1.proof))
                .to.emit(bBridge, 'PayloadNotarized')
                .withArgs(receiver, data1.payloadHash);

            await expect(bBridge.connect(signer2).withdraw(data1.payload))
                .to.emit(bBridge, 'WithdrawFromBridge')
                .withArgs(
                    receiver,
                    ethers.sha256(data1.payload),
                    data1.payload
                );
            expect((await lbtc.totalSupply()).toString()).to.be.equal(AMOUNT);
            expect(
                (await lbtc.balanceOf(signer2.address)).toString()
            ).to.be.equal(amountWithoutFee);

            // bridge back

            const amount = amountWithoutFee;

            payload = getPayloadForAction(
                [
                    chainId,
                    encode(['address'], [await bBridge.getAddress()]),
                    chainId,
                    encode(['address'], [await aBridge.getAddress()]),
                    encode(['address'], [receiver]),
                    amountWithoutFee,
                    ethers.AbiCoder.defaultAbiCoder().encode(['uint256'], [0]),
                ],
                DEPOSIT_BRIDGE_ACTION
            );

            await lbtc
                .connect(signer2)
                .approve(await bBridge.getAddress(), amount);
            await expect(
                bBridge
                    .connect(signer2)
                    .deposit(chainId, ethers.zeroPadValue(receiver, 32), amount)
            )
                .to.emit(bBridge, 'DepositToBridge')
                .withArgs(
                    signer2.address,
                    ethers.zeroPadValue(receiver, 32),
                    ethers.sha256(payload),
                    payload
                );

            expect(await lbtc.balanceOf(signer2.address)).to.be.equal(0);
            expect(await lbtc.balanceOf(treasury.address)).to.be.equal(
                amountWithoutFee
            );
            expect(await lbtc.totalSupply()).to.be.equal(AMOUNT);

            const data2 = await signDepositBridgePayload(
                [signer1],
                [true],
                chainId,
                await bBridge.getAddress(),
                chainId,
                await aBridge.getAddress(),
                receiver,
                amountWithoutFee
            );

            await expect(aBridge.authNotary(data2.payload, data2.proof))
                .to.emit(aBridge, 'PayloadNotarized')
                .withArgs(receiver, data2.payloadHash);

            await expect(aBridge.connect(signer2).withdraw(data2.payload))
                .to.emit(aBridge, 'WithdrawFromBridge')
                .withArgs(receiver, data2.payloadHash, data2.payload);
        });
    });
});<|MERGE_RESOLUTION|>--- conflicted
+++ resolved
@@ -13,19 +13,12 @@
     signDepositBridgePayload,
     Signer,
 } from './helpers';
-import { ethers } from 'hardhat';
+import { ethers, deployments } from 'hardhat';
 import { expect } from 'chai';
 
-<<<<<<< HEAD
-import { BaseContract, ContractFactory } from 'ethers';
-import { EndpointV2MockArtifact } from './artifacts/EndpointV2MockArtifact';
-
-describe('LZAdapter', function () {
-=======
 import { BaseContract } from 'ethers';
 
 describe('Bridge', function () {
->>>>>>> 39839f5a
     let deployer: Signer,
         signer1: Signer,
         signer2: Signer,
@@ -89,7 +82,10 @@
             deployer.address,
         ]);
 
-        const EndpointV2Mock = new ContractFactory(
+        // deploy LayerZero endpoint
+        const EndpointV2MockArtifact =
+            await deployments.getArtifact('EndpointV2Mock');
+        const EndpointV2Mock = new ethers.ContractFactory(
             EndpointV2MockArtifact.abi,
             EndpointV2MockArtifact.bytecode,
             deployer
