{
  "arrowParens": "avoid",
  "bracketSameLine": true,
  "bracketSpacing": true,
<<<<<<< HEAD
  "endOfLine": "crlf",
=======
  "endOfLine": "lf",
>>>>>>> c4ca2643
  "semi": true,
  "experimentalTernaries": false,
  "singleQuote": true,
  "jsxSingleQuote": false,
  "quoteProps": "as-needed",
<<<<<<< HEAD
  "trailingComma": "all",
=======
  "trailingComma": "none",
>>>>>>> c4ca2643
  "singleAttributePerLine": false,
  "htmlWhitespaceSensitivity": "css",
  "vueIndentScriptAndStyle": false,
  "proseWrap": "preserve",
  "insertPragma": false,
  "printWidth": 120,
  "requirePragma": false,
  "tabWidth": 2,
  "useTabs": false,
  "embeddedLanguageFormatting": "auto",
  "plugins": ["prettier-plugin-solidity"],
  "overrides": [
    {
      "files": "*.sol",
      "options": {
        "parser": "solidity-parse",
        "printWidth": 80,
        "tabWidth": 4,
        "useTabs": false,
        "singleQuote": false,
        "bracketSpacing": false
      }
    }
  ]
}<|MERGE_RESOLUTION|>--- conflicted
+++ resolved
@@ -2,21 +2,13 @@
   "arrowParens": "avoid",
   "bracketSameLine": true,
   "bracketSpacing": true,
-<<<<<<< HEAD
-  "endOfLine": "crlf",
-=======
   "endOfLine": "lf",
->>>>>>> c4ca2643
   "semi": true,
   "experimentalTernaries": false,
   "singleQuote": true,
   "jsxSingleQuote": false,
   "quoteProps": "as-needed",
-<<<<<<< HEAD
-  "trailingComma": "all",
-=======
   "trailingComma": "none",
->>>>>>> c4ca2643
   "singleAttributePerLine": false,
   "htmlWhitespaceSensitivity": "css",
   "vueIndentScriptAndStyle": false,
