{
  "mainnet": {
    "ThresholdKey": "0xf1Bf46D38B16573Ef5CdD44d584888E3f5A9f691",
    "LBTC": "0x8236a87084f8B84306f72007F36F2618A5634494",
    "Owner": "0x251a604E8E8f6906d60f8dedC5aAeb8CD38F4892",
    "Consortium": "0xed6d647e2f81e5262101aff72c4a7bcdcfd780e0",
    "TimeLock": "0x055E84e7FE8955E2781010B866f10Ef6E1E77e59"
  },
  "holesky": {
    "ThresholdKey": "0x1820b9218cb2D9a3790EDe3b5F20851BEc8971B0",
    "LBTC": "0xED7bfd5C1790576105Af4649817f6d35A75CD818",
    "Owner": "0x62F10cE5b727edf787ea45776bD050308A611508",
<<<<<<< HEAD
    "Consortium": "0xF573F54b8f788BcA3846Cc961A8A5B3B32538550",
    "TimeLock": ""
=======
    "Consortium": "0xF573F54b8f788BcA3846Cc961A8A5B3B32538550"
  },
  "scroll_testnet": {
    "ThresholdKey": "0x1820b9218cb2D9a3790EDe3b5F20851BEc8971B0",
    "LBTC": "0xea0f056059B895a7B29f6D78ADBC18485fC073f5",
    "Owner": "0x62F10cE5b727edf787ea45776bD050308A611508"
>>>>>>> 72fc8e20
  }
}<|MERGE_RESOLUTION|>--- conflicted
+++ resolved
@@ -10,16 +10,12 @@
     "ThresholdKey": "0x1820b9218cb2D9a3790EDe3b5F20851BEc8971B0",
     "LBTC": "0xED7bfd5C1790576105Af4649817f6d35A75CD818",
     "Owner": "0x62F10cE5b727edf787ea45776bD050308A611508",
-<<<<<<< HEAD
     "Consortium": "0xF573F54b8f788BcA3846Cc961A8A5B3B32538550",
     "TimeLock": ""
-=======
-    "Consortium": "0xF573F54b8f788BcA3846Cc961A8A5B3B32538550"
   },
   "scroll_testnet": {
     "ThresholdKey": "0x1820b9218cb2D9a3790EDe3b5F20851BEc8971B0",
     "LBTC": "0xea0f056059B895a7B29f6D78ADBC18485fC073f5",
     "Owner": "0x62F10cE5b727edf787ea45776bD050308A611508"
->>>>>>> 72fc8e20
   }
 }